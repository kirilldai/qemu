/*
 * QEMU XDMA PCI device
 *
 * Copyright (c) 2022 Daedalean AG
 *
 * Permission is hereby granted, free of charge, to any person obtaining a
 * copy of this software and associated documentation files (the "Software"),
 * to deal in the Software without restriction, including without limitation
 * the rights to use, copy, modify, merge, publish, distribute, sublicense,
 * and/or sell copies of the Software, and to permit persons to whom the
 * Software is furnished to do so, subject to the following conditions:
 *
 * The above copyright notice and this permission notice shall be included in
 * all copies or substantial portions of the Software.
 *
 * THE SOFTWARE IS PROVIDED "AS IS", WITHOUT WARRANTY OF ANY KIND, EXPRESS OR
 * IMPLIED, INCLUDING BUT NOT LIMITED TO THE WARRANTIES OF MERCHANTABILITY,
 * FITNESS FOR A PARTICULAR PURPOSE AND NONINFRINGEMENT. IN NO EVENT SHALL THE
 * AUTHORS OR COPYRIGHT HOLDERS BE LIABLE FOR ANY CLAIM, DAMAGES OR OTHER
 * LIABILITY, WHETHER IN AN ACTION OF CONTRACT, TORT OR OTHERWISE, ARISING
 * FROM, OUT OF OR IN CONNECTION WITH THE SOFTWARE OR THE USE OR OTHER
 * DEALINGS IN THE SOFTWARE.
 */

#include <math.h>

#include "qemu/osdep.h"
#include "qemu/units.h"
#include "hw/pci/pci.h"
#include "hw/qdev-properties.h"
#include "hw/hw.h"
#include "qom/object.h"
#include "qemu/module.h"
#include "qemu/error-report.h"
#include "qapi/error.h"

#define TYPE_PCI_FWD_FPGA_DEVICE "fwdfpga"

#define FPGA_DEVICES_NUMBER 3

typedef struct FwdFpgaState FwdFpgaState;
DECLARE_INSTANCE_CHECKER(FwdFpgaState, FWD_FPGA, TYPE_PCI_FWD_FPGA_DEVICE)

/**
 * Offset of DRAM in FPGA address space.
 */
const size_t FPGA_DRAM_OFFSET = 0x80000000;

/**
 * Length of FPGA's dedicated DRAM.
 */
const size_t FPGA_DRAM_SIZE = 1024 * 1024 * 1024;

/**
 * Offset of IQM in FPGA address space.
*/
const size_t FPGA_IQM_OFFSET = 0x44a20000; 

/**
 * Size of IQM register bank.
 */
const size_t FPGA_IQM_SIZE = 56;

/**
<<<<<<< HEAD
 * Offset of IPP in FPGA address space.
*/
const size_t FPGA_IPP_OFFSET = 0x44a10000; 

/**
 * Size of IPP register bank.
 */
const size_t FPGA_IPP_SIZE = 48;


/**
 * Constants for IQM calculations from IQM HDD.
*/
// Width in pixels of the Camera and Mapped Image.
const uint16_t IMAGE_WIDTH = 4096;
// Height in pixels of the Camera and Mapped Image.
const uint16_t IMAGE_HEIGHT = 3000;
=======
 * Constants for IQM calculations from IQM HDD.
*/
// Width in pixels of the Camera and Mapped Image.
const uint16_t IQM_IMAGE_WIDTH = 4096;
// Height in pixels of the Camera and Mapped Image.
const uint16_t IQM_IMAGE_HEIGHT = 3000;
>>>>>>> ec44fa69

// IQM_ALPHA is used for Mapper function.
const double IQM_ALPHA = 0.4400607;

// See Xilinx PG195 for the layout of the following structs, in particular
// tables 5, 6 for the descriptors and the "PCIe to DMA Address Map" section
// for the other structures, including tables, 40, 41, 42, 45, 48, 96, 97,
// 108-115.

#pragma pack(1)

typedef struct XdmaDescriptor {
    uint8_t control;
    uint8_t nextAdj;
    uint16_t magic;  // 0xad4b;
    uint32_t length;
    uint64_t srcAddress;
    uint64_t dstAddress;
    uint64_t nxtAddress;
} XdmaDescriptor;

typedef struct XdmaChannel {
    uint32_t identifier;  // 0x1fc0 or 0x1fc1
    uint32_t control;
    uint32_t unused1[0x0e];
    uint32_t status;
    uint32_t unused2[0x02];
    uint32_t alignment;
    uint32_t unused3[0x2c];
} XdmaChannel;

typedef struct XdmaSgdma {
    uint32_t identifier;  // 0x1fc4 or 0x1fc5
    uint32_t unused1[31];

    uint64_t descriptorAddress;
    uint32_t descriptorAdjacent;
    uint32_t descriptorCredits;
    uint32_t unused2[0x1c];
} XdmaSgdma;

typedef struct XdmaBar {
    XdmaChannel h2cChannel0;
    XdmaChannel h2cChannel1;
    uint8_t padding1[0x0e00];
    XdmaChannel c2hChannel0;
    XdmaChannel c2hChannel1;
    uint8_t padding2[0x1e00];
    uint32_t configIdentifier;
    uint8_t padding3[0x0ffc];
    XdmaSgdma h2cSgdma0;
    XdmaSgdma h2cSgdma1;
    uint8_t padding4[0x0e00];
    XdmaSgdma c2hSgdma0;
    XdmaSgdma c2hSgdma1;
    uint8_t padding5[0x2e00];
} XdmaBar;

typedef struct Iqm {
    uint32_t control;
    uint32_t status;
    uint32_t error;
    uint32_t input_baseaddr;
    uint32_t map_baseaddr;
    uint32_t bright_r;
    uint32_t bright_g;
    uint32_t bright_b;
    uint32_t bright_rgb;
    uint32_t contrast1;
    uint32_t contrast1_msb;
    uint32_t contrast2;
    uint32_t contrast2_msb;

    QemuThread thread;
    QemuMutex mutex;
    QemuCond cv;
    bool shutdown;

    void *fpga_dram;
} Iqm;

<<<<<<< HEAD
typedef struct Ipp{
    uint32_t control;
    uint32_t status;
    uint32_t error;
    uint32_t offset;
    uint32_t scale;
    uint32_t input_baseaddr;
    uint32_t input_baseaddr_msb;
    uint32_t norm_baseaddr;
    uint32_t norm_baseaddr_msb;
    uint32_t tile_baseaddr;
    uint32_t tile_baseaddr_msb;
    uint32_t reversed;

    QemuThread thread;
    QemuMutex mutex;
    QemuCond cv;
    bool shutdown;

    void *fpga_dram;
} Ipp;

typedef struct Device {
    uint64_t offset;
    uint64_t size;

    void *device;

    void (*check_status)(void *device);
} Device;

=======
>>>>>>> ec44fa69
#pragma pack()

typedef enum FwdFpgaXdmaEngineDirection {
    FWD_FPGA_XDMA_ENGINE_DIRECTION_H2C,
    FWD_FPGA_XDMA_ENGINE_DIRECTION_C2H,
} FwdFpgaXdmaEngineDirection;

typedef struct FwdFpgaXdmaEngine {
    FwdFpgaXdmaEngineDirection direction;
    PCIDevice* pdev;
    XdmaChannel* channel;
    XdmaSgdma* sgdma;
    QemuMutex* bar_mutex;
    void* fpga_dram;
    Iqm* iqm;
<<<<<<< HEAD
    Ipp* ipp;

    Device* devices;
=======
>>>>>>> ec44fa69

    QemuThread thread;
    QemuMutex mutex;
    QemuCond cv;
    bool running;
    bool shutdown;
} FwdFpgaXdmaEngine;

struct FwdFpgaState {
    PCIDevice pdev;
    MemoryRegion mmio;

    QemuMutex bar_mutex;
    XdmaBar bar;
    void* fpga_dram;
    Iqm iqm;

    Device devices[FPGA_DEVICES_NUMBER];

    uint8_t xdma_bar_id;
    uint32_t xdma_bar_size;

    FwdFpgaXdmaEngine h2c_engines[2];
    FwdFpgaXdmaEngine c2h_engines[2];

    Iqm* iqm;
    Ipp* ipp;
};

static GArray* fwdfpga_xdma_engine_fetch_descriptors(FwdFpgaXdmaEngine* engine) {
    uint64_t addr = engine->sgdma->descriptorAddress;
    uint32_t nAdj = engine->sgdma->descriptorAdjacent;
    GArray* array = g_array_new(false, false, sizeof(XdmaDescriptor));

    while (true) {
        uint32_t nPrevDescriptors = array->len;
        uint32_t nNewDescriptors = 1 + nAdj;

        g_array_set_size(array, nPrevDescriptors + nNewDescriptors);
        if (pci_dma_read(engine->pdev, addr, &g_array_index(array, XdmaDescriptor, nPrevDescriptors), nNewDescriptors * sizeof(XdmaDescriptor)) != MEMTX_OK) {
            qemu_mutex_lock(engine->bar_mutex);
            engine->channel->status |= 0x80000; // descriptor read error
            qemu_mutex_unlock(engine->bar_mutex);
            g_array_free(array, true);
            return NULL;
        }

        const XdmaDescriptor* last_descriptor = &g_array_index(array, XdmaDescriptor, array->len - 1);
        if (last_descriptor->magic != 0xad4b) {
            qemu_mutex_lock(engine->bar_mutex);
            engine->channel->status |= 0x80010; // descriptor magic error
            qemu_mutex_unlock(engine->bar_mutex);
            g_array_free(array, true);
            return NULL;
        }

        addr = last_descriptor->nxtAddress;
        nAdj = last_descriptor->nextAdj;
        if (last_descriptor->control & 0x01) { // stop bit set
            break;
        }
    }

    return array;
}

/**
 * Translate an address region in the FPGA address space to an offset into
 * the FwdFPGA's DRAM, or ~0ULL if it does not refer to the FwdFPGA's DRAM.
 */
static uint64_t translate_fpga_address_to_dram_offset(uint64_t address, uint64_t length) {
    if (address < FPGA_DRAM_OFFSET ||
        address + length > FPGA_DRAM_OFFSET + FPGA_DRAM_SIZE) {
        return ~0ULL;
    }

    return address - FPGA_DRAM_OFFSET;
}

<<<<<<< HEAD
static uint64_t translate_fpga_address_to_device_offset(Device *dev, uint64_t address, uint64_t length) {
    if (address < dev->offset ||
        address + length > dev->offset + dev->size) {
        return ~0ULL;
    }

    return address - dev->offset;
=======
static uint64_t translate_fpga_address_to_iqm_offset(uint64_t address, uint64_t length) {   
    if (address < FPGA_IQM_OFFSET ||
        address + length > FPGA_IQM_OFFSET + FPGA_IQM_SIZE) {
        return ~0ULL;
    }

    return address - FPGA_IQM_OFFSET;
>>>>>>> ec44fa69
}

static void iqm_mapper(Iqm *iqm) {
    uint64_t input_offset = translate_fpga_address_to_dram_offset(iqm->input_baseaddr, 0);
    uint64_t mapped_offset = translate_fpga_address_to_dram_offset(iqm->map_baseaddr, 0);

    uint64_t pixel_offset = 0x0000000;
<<<<<<< HEAD
    for (uint16_t pixel_x = 0; pixel_x < IMAGE_WIDTH; pixel_x++) {
        for (uint16_t pixel_y = 0; pixel_y < IMAGE_HEIGHT; pixel_y++) {
=======
    for (uint16_t pixel_x = 0; pixel_x < IQM_IMAGE_WIDTH; pixel_x++) {
        for (uint16_t pixel_y = 0; pixel_y < IQM_IMAGE_HEIGHT; pixel_y++) {
>>>>>>> ec44fa69
            uint16_t pxl_value = 0;  
            memcpy(&pxl_value, iqm->fpga_dram + input_offset + pixel_offset, sizeof(pxl_value));

            double pxl = pxl_value;
            
            // Formula can be found in IQM HDD.
            pxl = 16 * (2.0 * sqrt(pxl) / IQM_ALPHA  - (2 * log(IQM_ALPHA * sqrt(pxl) + 1)) / (IQM_ALPHA * IQM_ALPHA));
            pxl_value = floor(pxl);

            memcpy(iqm->fpga_dram + mapped_offset + pixel_offset, &pxl_value, sizeof(pxl_value));

            pixel_offset += sizeof(pxl_value);
        }   
    }
}

static void iqm_brightness_and_contrast(Iqm *iqm) {
    uint64_t mapped_offset = translate_fpga_address_to_dram_offset(iqm->map_baseaddr, 0);
    uint64_t bayer_offsets[] = {0, 0x2, 0x2000, 0x2002}; // Addresses of RGGB pixels in Bayer pattern

    uint64_t bright_r = 0, bright_g = 0, bright_b = 0, bright_rgb = 0,
            contrast1 = 0, contrast2 = 0;

<<<<<<< HEAD
    for (uint16_t pixel_y = 0; pixel_y < IMAGE_HEIGHT/2; pixel_y++) {
        for (uint16_t pixel_x = 0; pixel_x < IMAGE_WIDTH/2; pixel_x++) {
=======
    for (uint16_t pixel_y = 0; pixel_y < IQM_IMAGE_HEIGHT/2; pixel_y++) {
        for (uint16_t pixel_x = 0; pixel_x < IQM_IMAGE_WIDTH/2; pixel_x++) {
>>>>>>> ec44fa69
            uint64_t baseaddress = 0x4000 * pixel_y + 0x4 * pixel_x;

            uint16_t pixel_val, mx_color = 0, gray = 0;
            uint16_t color_values[4];
            for (uint8_t pixel_idx = 0; pixel_idx < 4; pixel_idx++) {
                memcpy(&pixel_val, iqm->fpga_dram + mapped_offset + baseaddress + bayer_offsets[pixel_idx], sizeof(pixel_val));

                if (pixel_val > mx_color)
                    mx_color = pixel_val;
                gray += pixel_val;
                color_values[pixel_idx] = pixel_val;
            }
    
            bright_rgb += mx_color;

            bright_r += color_values[0];
            bright_g += color_values[1] + color_values[2];
            bright_b += color_values[3];

            contrast1 += gray;
            contrast2 += gray * gray;
<<<<<<< HEAD
        }
    }

    // Division by 8, so the results fit in a 32-bit register accroding to IQM ICD.
    iqm->bright_r = bright_r / 8;
    iqm->bright_g = bright_g / 2 / 8;
    iqm->bright_b = bright_b / 8;
    iqm->bright_rgb = bright_rgb / 8;


    contrast1 /= 4;
    iqm->contrast1 = (uint32_t)contrast1;
    iqm->contrast1_msb = contrast1 >> 32;

    contrast2 /= 16;
    iqm->contrast2 = (uint32_t)contrast2;
    iqm->contrast2_msb = contrast2 >> 32;
}

static void execute_iqm(Iqm* iqm) {
    iqm_mapper(iqm);
    iqm_brightness_and_contrast(iqm);
}

static void* fwdfpga_iqm_thread(void* context) {
    Iqm* iqm = (Iqm*)context;

    qemu_mutex_lock(&iqm->mutex);
    
    while (1) {
        qemu_cond_wait(&iqm->cv, &iqm->mutex);
        if (iqm->shutdown) {
            break;
=======
        }
    }

    // Division by 8, so the results fit in a 32-bit register accroding to IQM ICD.
    iqm->bright_r = bright_r / 8;
    iqm->bright_g = bright_g / 2 / 8;
    iqm->bright_b = bright_b / 8;
    iqm->bright_rgb = bright_rgb / 8;


    contrast1 /= 4;
    iqm->contrast1 = (uint32_t)contrast1;
    iqm->contrast1_msb = contrast1 >> 32;

    contrast2 /= 16;
    iqm->contrast2 = (uint32_t)contrast2;
    iqm->contrast2_msb = contrast2 >> 32;
}

static void execute_iqm(Iqm* iqm) {
    iqm_mapper(iqm);
    iqm_brightness_and_contrast(iqm);
}

static void* fwdfpga_iqm_thread(void* context) {
    Iqm* iqm = (Iqm*)context;

    qemu_mutex_lock(&iqm->mutex);
    
    while (1) {
        qemu_cond_wait(&iqm->cv, &iqm->mutex);
        if (iqm->shutdown) {
            break;
        }

        iqm->status = 1;

        qemu_mutex_unlock(&iqm->mutex);
        execute_iqm(iqm);
        qemu_mutex_lock(&iqm->mutex);

        iqm->control = 0;
        iqm->status = 0;
    }

    qemu_mutex_unlock(&iqm->mutex);

    return NULL;
}

static void check_status_iqm(Iqm *iqm, void* fpga_dram) {
    qemu_mutex_lock(&iqm->mutex);
    if (iqm->control & 1 && iqm->status == 0)
        qemu_cond_signal(&iqm->cv);  
    qemu_mutex_unlock(&iqm->mutex);
}

static bool fwdfpga_xdma_engine_execute_descriptor(FwdFpgaXdmaEngine* engine, const XdmaDescriptor* descriptor) {
    if (engine->direction == FWD_FPGA_XDMA_ENGINE_DIRECTION_H2C) {
        uint64_t dram_offset = translate_fpga_address_to_dram_offset(descriptor->dstAddress, descriptor->length);
        uint64_t iqm_offset = translate_fpga_address_to_iqm_offset(descriptor->dstAddress, descriptor->length);

        if (dram_offset != ~0ULL) {
            if (pci_dma_read(engine->pdev, descriptor->srcAddress, engine->fpga_dram + dram_offset, descriptor->length) != MEMTX_OK) {
                qemu_mutex_lock(engine->bar_mutex);
                engine->channel->status |= 0x200; // read error
                qemu_mutex_unlock(engine->bar_mutex);
                return false;
            }
        } else if (iqm_offset != ~0ULL) {
            if (pci_dma_read(engine->pdev, descriptor->srcAddress, (void *)engine->iqm + iqm_offset, descriptor->length) != MEMTX_OK) {
                qemu_mutex_lock(engine->bar_mutex);
                engine->channel->status |= 0x200; // read error
                qemu_mutex_unlock(engine->bar_mutex);
                return false;
            }

            check_status_iqm(engine->iqm, engine->fpga_dram);
        } else {
            qemu_mutex_lock(engine->bar_mutex);
            engine->channel->status |= 0x200; // read error
            qemu_mutex_unlock(engine->bar_mutex);
            return false;
        }
    } else {
        uint64_t dram_offset = translate_fpga_address_to_dram_offset(descriptor->srcAddress, descriptor->length);
        uint64_t iqm_offset = translate_fpga_address_to_iqm_offset(descriptor->srcAddress, descriptor->length);
        
        if (dram_offset != ~0ULL) {
            if (pci_dma_write(engine->pdev, descriptor->dstAddress, engine->fpga_dram + dram_offset, descriptor->length) != MEMTX_OK) {
                qemu_mutex_lock(engine->bar_mutex);
                engine->channel->status |= 0x4000; // write error
                qemu_mutex_unlock(engine->bar_mutex);
                return false;
            }
        } else if (iqm_offset != ~0ULL) {
            if (pci_dma_write(engine->pdev, descriptor->dstAddress, (void *)engine->iqm + iqm_offset, descriptor->length) != MEMTX_OK) {
                qemu_mutex_lock(engine->bar_mutex);
                engine->channel->status |= 0x4000; // write error
                qemu_mutex_unlock(engine->bar_mutex);
                return false;
            }
        } else {
            qemu_mutex_lock(engine->bar_mutex);
            engine->channel->status |= 0x4000; // write error
            qemu_mutex_unlock(engine->bar_mutex);
            return false;
>>>>>>> ec44fa69
        }

        iqm->status = 1;

        qemu_mutex_unlock(&iqm->mutex);
        execute_iqm(iqm);
        qemu_mutex_lock(&iqm->mutex);

        iqm->control = 0;
        iqm->status = 0;
    }

    qemu_mutex_unlock(&iqm->mutex);

    return NULL;
}

static void check_status_iqm(void *device) {
    Iqm* iqm = (Iqm*)device;

    qemu_mutex_lock(&iqm->mutex);
    if (iqm->control & 1 && iqm->status == 0)
        qemu_cond_signal(&iqm->cv);
    qemu_mutex_unlock(&iqm->mutex);
}

static uint8_t tile_pos(int16_t (*indices)[2], uint16_t image_size, uint16_t tile_size, uint16_t px_pos, uint16_t decimation) {
    uint8_t nr_tiles = ceil((image_size / decimation) * 1.0 / tile_size);

    // Precalculated offsets for tiling algorithm from IPP HDD.
    int16_t offsets_width[] = {0, 0, 0, 0, 0, 0, 0, 0};
    int16_t offsets_height[] = {0, -9, -18};

	uint16_t tiled_px_pos = px_pos / decimation,
    		 index = tiled_px_pos / tile_size;

    uint8_t indices_idx = 0;
    while (index < nr_tiles) {
        int16_t offset = 0;
        if (image_size == 4096)
            offset = offsets_width[index];
        else if (image_size == 1500)
            offset = offsets_height[index];

        int16_t tile_index = (tiled_px_pos - offset) / tile_size,
        		px_index = tiled_px_pos - (index * tile_size + offset);

        index++;

        if (px_index < 0 || px_index >= tile_size)
            continue;

        indices[indices_idx][0] = tile_index;
        indices[indices_idx][1] = px_index;
        indices_idx++;
    }

	return indices_idx;
}

static uint8_t tile_xy(uint16_t (*tiles)[4], uint16_t image_width, uint16_t image_height, uint16_t tile_size, uint16_t px_x, uint16_t px_y, uint16_t decimation) {
	uint8_t tile_x_len = ceil(1.0 * image_width / decimation / tile_size),
		tile_y_len = ceil(1.0 * image_height / decimation / tile_size);

	int16_t tile_x[tile_x_len][2];
	tile_x_len = tile_pos(tile_x, image_width, tile_size, px_x, decimation);

	int16_t tile_y[tile_y_len][2];
	tile_y_len = tile_pos(tile_y, image_height, tile_size, px_y, decimation);

	uint8_t tiles_idx = 0;
	for (uint8_t i = 0; i < tile_x_len; i++)
		for (uint8_t j = 0; j < tile_y_len; j++) {
			tiles[tiles_idx][0] = tile_x[i][0];
			tiles[tiles_idx][1] = tile_y[j][0];
			tiles[tiles_idx][2] = tile_x[i][1];
			tiles[tiles_idx][3] = tile_y[j][1];

			tiles_idx++;
		}

	return tiles_idx;
}

static uint8_t tile_addresses(uint32_t *addresses, uint16_t px_x, uint16_t px_y, uint16_t image_width, uint16_t image_height, uint16_t tile_size, uint16_t decimation, uint16_t batch_size, uint16_t block_size) {
	uint16_t tiled_image_width = image_width / decimation;
    uint8_t nr_tiles = ceil(1.0 * tiled_image_width / tile_size);
    uint16_t pixel_batch_size_bytes = block_size * batch_size;
    uint32_t tile_batch_size_bytes = tile_size * tile_size * pixel_batch_size_bytes;

    uint16_t tiles[2][4];
    uint8_t tiles_sz = tile_xy(tiles, image_width, image_height, tile_size, px_x, px_y, decimation);

    uint8_t block_index = 2 * (px_y % 2) + (px_x % 2);
    uint8_t addresses_idx = 0;
    for (uint8_t idx = 0; idx < tiles_sz; idx++) {
    	uint16_t tx = tiles[idx][0],
	    		ty = tiles[idx][1],
	    		px = tiles[idx][2],
	    		py = tiles[idx][3];

    	uint16_t global_tile = tx + nr_tiles * ty,
        		 batch_tile = global_tile % batch_size,
        		 batch = global_tile / batch_size;
        uint32_t address = batch * tile_batch_size_bytes + (py * tile_size + px) * pixel_batch_size_bytes + batch_tile * block_size + block_index;
    
        addresses[addresses_idx++] = address;
    }

    return addresses_idx;
}

static void execute_ipp(Ipp* ipp) {
    double scale = (double)ipp->scale / (double)(1 << 12);

    uint64_t input_baseaddr = (((uint64_t)ipp->input_baseaddr_msb) << 32) | ((uint64_t)ipp->input_baseaddr);
    uint64_t input_offset = translate_fpga_address_to_dram_offset(input_baseaddr, 0);

    uint64_t norm_baseaddr = (((uint64_t)ipp->norm_baseaddr_msb) << 32) | ((uint64_t)ipp->norm_baseaddr);
    uint64_t norm_offset = translate_fpga_address_to_dram_offset(norm_baseaddr, 0);

    uint64_t tile_baseaddr = (((uint64_t)ipp->norm_baseaddr_msb) << 32) | ((uint64_t)ipp->tile_baseaddr);
    uint64_t tile_offset = translate_fpga_address_to_dram_offset(tile_baseaddr, 0);

    uint64_t input_pixel_offset = 0x0000000,
            norm_pixel_offset = 0x0000000;
    for (uint16_t pixel_y = 0; pixel_y < IMAGE_HEIGHT/2; pixel_y++) {
        for (uint16_t pixel_x = 0; pixel_x < IMAGE_WIDTH; pixel_x++) {
            uint16_t pxl_value = 0;  
            memcpy(&pxl_value, ipp->fpga_dram + input_offset + input_pixel_offset, sizeof(pxl_value));

            // Formula can be found in IPP HDD
            pxl_value = floor((scale * pxl_value + ipp->offset) / 16.0 + 0.5);

            uint8_t norm_pxl_value = pxl_value;            
            memcpy(ipp->fpga_dram + norm_offset + norm_pixel_offset, &norm_pxl_value, sizeof(norm_pxl_value));

            uint32_t addresses[2];
    	    uint8_t addresses_size = tile_addresses(addresses, pixel_x, pixel_y, IMAGE_WIDTH, IMAGE_HEIGHT/2, 256, 2, 12, 16);

            for (uint8_t idx = 0; idx < addresses_size; idx++)
                memcpy(ipp->fpga_dram + tile_offset + addresses[idx], &norm_pxl_value, sizeof(norm_pxl_value));

            input_pixel_offset += sizeof(pxl_value);
            norm_pixel_offset += sizeof(norm_pxl_value);
        }   
    }
}

static void* fwdfpga_ipp_thread(void* context) {
    Ipp* ipp = (Ipp*)context;

    qemu_mutex_lock(&ipp->mutex);
    
    while (1) {
        qemu_cond_wait(&ipp->cv, &ipp->mutex);

        if (ipp->shutdown) {
            break;
        }

        ipp->status = 1; 
        
        qemu_mutex_unlock(&ipp->mutex);
        execute_ipp(ipp);
        qemu_mutex_lock(&ipp->mutex);

        ipp->control = 0;
        ipp->status = 0;
    }

    qemu_mutex_unlock(&ipp->mutex);

    return NULL;
}

static void check_status_ipp(void *device) {
    Ipp* ipp = (Ipp*)device;

    qemu_mutex_lock(&ipp->mutex);
    if (ipp->control & 1 && ipp->status == 0)
        qemu_cond_signal(&ipp->cv);
    qemu_mutex_unlock(&ipp->mutex);
}

static bool fwdfpga_xdma_engine_execute_descriptor(FwdFpgaXdmaEngine* engine, const XdmaDescriptor* descriptor) {
    for (uint8_t idx = 0; idx < FPGA_DEVICES_NUMBER; idx++) {
        if (engine->direction == FWD_FPGA_XDMA_ENGINE_DIRECTION_H2C) {
            uint64_t device_offset = translate_fpga_address_to_device_offset(&engine->devices[idx], descriptor->dstAddress, descriptor->length);

            if (device_offset != ~0ULL) {
                if (pci_dma_read(engine->pdev, descriptor->srcAddress, engine->devices[idx].device + device_offset, descriptor->length) != MEMTX_OK) {
                    qemu_mutex_lock(engine->bar_mutex);
                    engine->channel->status |= 0x200; // read error
                    qemu_mutex_unlock(engine->bar_mutex);
                    return false;
                }

                if (engine->devices[idx].check_status != NULL)
                    engine->devices[idx].check_status(engine->devices[idx].device);

                return true;
            }
        } else {
            uint64_t device_offset = translate_fpga_address_to_device_offset(&engine->devices[idx], descriptor->srcAddress, descriptor->length);

            if (device_offset != ~0ULL) {
                if (pci_dma_write(engine->pdev, descriptor->dstAddress, engine->devices[idx].device + device_offset, descriptor->length) != MEMTX_OK) {
                    qemu_mutex_lock(engine->bar_mutex);
                    engine->channel->status |= 0x4000; // write error
                    qemu_mutex_unlock(engine->bar_mutex);
                    return false;
                }

                return true;
            }
        }
    }

    // If the descriptor address doesn't match any device, set an error status.
    qemu_mutex_lock(engine->bar_mutex);
    if (engine->direction == FWD_FPGA_XDMA_ENGINE_DIRECTION_H2C) 
        engine->channel->status |= 0x200; // read error
    else
        engine->channel->status |= 0x4000; // write error
    qemu_mutex_unlock(engine->bar_mutex);

    return false;
}

static void fwdfpga_xdma_engine_run(FwdFpgaXdmaEngine* engine) {
    GArray* descriptors = fwdfpga_xdma_engine_fetch_descriptors(engine);
    if (descriptors != NULL) {
        size_t i;
        for (i = 0; i < descriptors->len; ++i) {
            const XdmaDescriptor* descriptor = &g_array_index(descriptors, XdmaDescriptor, i);
            if (!fwdfpga_xdma_engine_execute_descriptor(engine, descriptor)) {
                break;
            }
        }

        if (i == descriptors->len) {
            qemu_mutex_lock(engine->bar_mutex);
            engine->channel->status |= 0x02; // stopped due to reaching last descriptor
            qemu_mutex_unlock(engine->bar_mutex);
        }

        g_array_free(descriptors, true);
    }

    qemu_mutex_lock(engine->bar_mutex);
    engine->channel->status &= ~0x01; // reset busy flag
    qemu_mutex_unlock(engine->bar_mutex);
}

static void* fwdfpga_xdma_engine_thread(void* context) {
    FwdFpgaXdmaEngine* engine = (FwdFpgaXdmaEngine*)context;

    qemu_mutex_lock(&engine->mutex);
    while (1) {
        qemu_cond_wait(&engine->cv, &engine->mutex);
        if (engine->shutdown) {
            break;
        }

        if (!engine->running) {
            continue;
        }

        qemu_mutex_unlock(&engine->mutex);
        fwdfpga_xdma_engine_run(engine);
        qemu_mutex_lock(&engine->mutex);
        engine->running = false;
    }

    qemu_mutex_unlock(&engine->mutex);
    return NULL;
}

<<<<<<< HEAD
static void fwdfpga_xdma_engine_init(FwdFpgaXdmaEngine* engine, FwdFpgaXdmaEngineDirection direction, PCIDevice* pdev, QemuMutex* bar_mutex, void *fpga_dram, Iqm *iqm, Ipp *ipp, Device *devices, XdmaChannel* channel, XdmaSgdma* sgdma) {
=======
static void fwdfpga_xdma_engine_init(FwdFpgaXdmaEngine* engine, FwdFpgaXdmaEngineDirection direction, PCIDevice* pdev, QemuMutex* bar_mutex, void *fpga_dram, Iqm *iqm, XdmaChannel* channel, XdmaSgdma* sgdma) {
>>>>>>> ec44fa69
    engine->direction = direction;
    engine->pdev = pdev;
    engine->channel = channel;
    engine->sgdma = sgdma;
    engine->bar_mutex = bar_mutex;
    engine->fpga_dram = fpga_dram;
    engine->iqm = iqm;
<<<<<<< HEAD
    engine->ipp = ipp;
    engine->devices = devices;
=======
>>>>>>> ec44fa69
    engine->running = false;
    engine->shutdown = false;

    qemu_mutex_init(&engine->mutex);
    qemu_cond_init(&engine->cv);
    qemu_thread_create(&engine->thread, "xdma", fwdfpga_xdma_engine_thread, engine, QEMU_THREAD_JOINABLE);
}

static void fwdfpga_iqm_init(Iqm *iqm, void* fpga_dram) {
<<<<<<< HEAD
    memset(iqm, 0, sizeof(*iqm));

=======
>>>>>>> ec44fa69
    iqm->fpga_dram = fpga_dram;

    qemu_mutex_init(&iqm->mutex);
    qemu_cond_init(&iqm->cv);
    qemu_thread_create(&iqm->thread, "iqm", fwdfpga_iqm_thread, iqm, QEMU_THREAD_JOINABLE);
}

static void fwdfpga_iqm_uninit(Iqm* iqm) {
    qemu_mutex_lock(&iqm->mutex);
    iqm->shutdown = true;
    qemu_mutex_unlock(&iqm->mutex);
    qemu_cond_signal(&iqm->cv);

    qemu_thread_join(&iqm->thread);
    qemu_cond_destroy(&iqm->cv);
    qemu_mutex_destroy(&iqm->mutex);
}

<<<<<<< HEAD
static void fwdfpga_ipp_init(Ipp *ipp, void* fpga_dram) {
    memset(ipp, 0, sizeof(*ipp));
    
    ipp->fpga_dram = fpga_dram;

    qemu_mutex_init(&ipp->mutex);
    qemu_cond_init(&ipp->cv);
    qemu_thread_create(&ipp->thread, "ipp", fwdfpga_ipp_thread, ipp, QEMU_THREAD_JOINABLE);
}

static void fwdfpga_ipp_uninit(Ipp* ipp) {
    qemu_mutex_lock(&ipp->mutex);
    ipp->shutdown = true;
    qemu_mutex_unlock(&ipp->mutex);
    qemu_cond_signal(&ipp->cv);

    qemu_thread_join(&ipp->thread);
    qemu_cond_destroy(&ipp->cv);
    qemu_mutex_destroy(&ipp->mutex);
}

=======
>>>>>>> ec44fa69
static void fwdfpga_xdma_engine_uninit(FwdFpgaXdmaEngine* engine) {
    qemu_mutex_lock(&engine->mutex);
    engine->shutdown = true;
    qemu_mutex_unlock(&engine->mutex);
    qemu_cond_signal(&engine->cv);

    qemu_thread_join(&engine->thread);
    qemu_cond_destroy(&engine->cv);
    qemu_mutex_destroy(&engine->mutex);
}

/* Start DMA engine, unless it is running already */
static bool fwdfpga_xdma_engine_start(FwdFpgaXdmaEngine* engine) {
    qemu_mutex_lock(&engine->mutex);
    if (engine->running) {
        qemu_mutex_unlock(&engine->mutex);
        return false;
    }

    // Need to set this here to avoid race condition: after control register
    // is written, status register must indicate busy immediately.
    qemu_mutex_lock(engine->bar_mutex);
    engine->channel->status = 0x01; // busy, reset error bits
    qemu_mutex_unlock(engine->bar_mutex);

    engine->running = true;
    qemu_mutex_unlock(&engine->mutex);
    qemu_cond_signal(&engine->cv);
    return true;
}

static void fwdfpga_xdma_engine_start_stop(FwdFpgaXdmaEngine* engine, const char* dir, int num, uint64_t val) {
    // Start engine if 1 is written to control register
    if (val & 1) {
        if (!fwdfpga_xdma_engine_start(engine)) {
            error_report("Failed to start %s Engine %d", dir, num);
        }
    } else {
        // TODO(armin): implement stopping
    }
}

static uint64_t fwdfpga_mmio_read(void *opaque, hwaddr addr, unsigned size)
{
    FwdFpgaState *fwdfpga = opaque;
    uint64_t val = ~0ULL;
    qemu_mutex_lock(&fwdfpga->bar_mutex);
    if (addr < sizeof(fwdfpga->bar)) {
      if (addr + size > sizeof(fwdfpga->bar)) {
        size = sizeof(fwdfpga->bar) - addr;
      }
      memcpy(&val, (uint8_t*)&fwdfpga->bar + addr, size);
    }
    qemu_mutex_unlock(&fwdfpga->bar_mutex);
    return val;
}

static void fwdfpga_mmio_write(void *opaque, hwaddr addr, uint64_t val, unsigned size)
{
    FwdFpgaState *fwdfpga = opaque;

    switch(addr) {
    // Control registers:
    case offsetof(XdmaBar, h2cChannel0) + offsetof(XdmaChannel, control):
        fwdfpga_xdma_engine_start_stop(&fwdfpga->h2c_engines[0], "H2C", 0, val);
        break;
    case offsetof(XdmaBar, h2cChannel1) + offsetof(XdmaChannel, control):
        fwdfpga_xdma_engine_start_stop(&fwdfpga->h2c_engines[1], "H2C", 1, val);
        break;
    case offsetof(XdmaBar, c2hChannel0) + offsetof(XdmaChannel, control):
        fwdfpga_xdma_engine_start_stop(&fwdfpga->c2h_engines[0], "C2H", 0, val);
        break;
    case offsetof(XdmaBar, c2hChannel1) + offsetof(XdmaChannel, control):
        fwdfpga_xdma_engine_start_stop(&fwdfpga->c2h_engines[1], "C2H", 1, val);
        break;
    // Writable BAR regions:
    case offsetof(XdmaBar, h2cSgdma0) + offsetof(XdmaSgdma, descriptorAddress):
    case offsetof(XdmaBar, h2cSgdma0) + offsetof(XdmaSgdma, descriptorAdjacent):
    case offsetof(XdmaBar, h2cSgdma0) + offsetof(XdmaSgdma, descriptorCredits):
    case offsetof(XdmaBar, h2cSgdma1) + offsetof(XdmaSgdma, descriptorAddress):
    case offsetof(XdmaBar, h2cSgdma1) + offsetof(XdmaSgdma, descriptorAdjacent):
    case offsetof(XdmaBar, h2cSgdma1) + offsetof(XdmaSgdma, descriptorCredits):
    case offsetof(XdmaBar, c2hSgdma0) + offsetof(XdmaSgdma, descriptorAddress):
    case offsetof(XdmaBar, c2hSgdma0) + offsetof(XdmaSgdma, descriptorAdjacent):
    case offsetof(XdmaBar, c2hSgdma0) + offsetof(XdmaSgdma, descriptorCredits):
    case offsetof(XdmaBar, c2hSgdma1) + offsetof(XdmaSgdma, descriptorAddress):
    case offsetof(XdmaBar, c2hSgdma1) + offsetof(XdmaSgdma, descriptorAdjacent):
    case offsetof(XdmaBar, c2hSgdma1) + offsetof(XdmaSgdma, descriptorCredits):
        qemu_mutex_lock(&fwdfpga->bar_mutex);
        memcpy((uint8_t*)&fwdfpga->bar + addr, &val, size);
        qemu_mutex_unlock(&fwdfpga->bar_mutex);
        break;
    default:
        error_report("attempt to write to non-writable address 0x%lx", (unsigned long)addr);
        break;
    }
}

static const MemoryRegionOps fwdfpga_mmio_ops = {
    .read = fwdfpga_mmio_read,
    .write = fwdfpga_mmio_write,
    .endianness = DEVICE_NATIVE_ENDIAN,
    .valid = {
        .min_access_size = 4,
        .max_access_size = 8,
    },
    .impl = {
        .min_access_size = 4,
        .max_access_size = 8,
    },
};

static void pci_fwdfpga_realize(PCIDevice *pdev, Error **errp)
{
    FwdFpgaState *fwdfpga = FWD_FPGA(pdev);

    int dram_fd = open("/tmp", O_TMPFILE | O_RDWR | O_EXCL, 0600);
    if (dram_fd == -1) {
        error_setg_errno(errp, errno, "Failed to open FPGA DRAM tmp file");
        return;
    }

    if (ftruncate(dram_fd, FPGA_DRAM_SIZE) == -1) {
        error_setg_errno(errp, errno, "Failed to truncate FPGA DRAM tmp file");
        close(dram_fd);
        return;
    }

    fwdfpga->fpga_dram = mmap(NULL, FPGA_DRAM_SIZE, PROT_READ | PROT_WRITE, MAP_PRIVATE, dram_fd, 0);
    if (fwdfpga->fpga_dram == MAP_FAILED) {
        error_setg_errno(errp, errno, "Failed to map FPGA DRAM tmp file");
        close(dram_fd);
        return;
    }

    if (close(dram_fd) != 0) {
        error_setg_errno(errp, errno, "Failed to close FPGA DRAM tmp file");
        return;
    }

    qemu_mutex_init(&fwdfpga->bar_mutex);

    const XdmaBar bar = {
            .h2cChannel0 = {.identifier = 0x1fc00006, .alignment = 0x00010106},
            .h2cChannel1 = {.identifier = 0x1fc00106, .alignment = 0x00010106},
            .c2hChannel0 = {.identifier = 0x1fc10006, .alignment = 0x00010106},
            .c2hChannel1 = {.identifier = 0x1fc10106, .alignment = 0x00010106},
            .configIdentifier = 0x1fc30000,
            .h2cSgdma0 = {.identifier = 0x1fc40006},
            .h2cSgdma1 = {.identifier = 0x1fc40106},
            .c2hSgdma0 = {.identifier = 0x1fc50006},
            .c2hSgdma1 = {.identifier = 0x1fc50106},
    };

    fwdfpga->bar = bar;

<<<<<<< HEAD
    fwdfpga->iqm = g_malloc(sizeof(Iqm));
    fwdfpga_iqm_init(fwdfpga->iqm, fwdfpga->fpga_dram);
    
    fwdfpga->ipp = g_malloc(sizeof(Ipp));
    fwdfpga_ipp_init(fwdfpga->ipp, fwdfpga->fpga_dram);

    fwdfpga->devices[0] = (struct Device) {
        .offset = FPGA_DRAM_OFFSET,
        .size = FPGA_DRAM_SIZE,
        .device = fwdfpga->fpga_dram,
        .check_status = NULL
    };

    fwdfpga->devices[1] = (struct Device) {
        .offset = FPGA_IQM_OFFSET,
        .size = FPGA_IQM_SIZE,
        .device = fwdfpga->iqm,
        .check_status = check_status_iqm
    };
    
    fwdfpga->devices[2] = (struct Device) {
        .offset = FPGA_IPP_OFFSET,
        .size = FPGA_IPP_SIZE,
        .device = fwdfpga->ipp,
        .check_status = check_status_ipp
    };

    fwdfpga_xdma_engine_init(&fwdfpga->h2c_engines[0], FWD_FPGA_XDMA_ENGINE_DIRECTION_H2C, &fwdfpga->pdev, &fwdfpga->bar_mutex, fwdfpga->fpga_dram, fwdfpga->iqm, fwdfpga->ipp, fwdfpga->devices, &fwdfpga->bar.h2cChannel0, &fwdfpga->bar.h2cSgdma0);
    fwdfpga_xdma_engine_init(&fwdfpga->h2c_engines[1], FWD_FPGA_XDMA_ENGINE_DIRECTION_H2C, &fwdfpga->pdev, &fwdfpga->bar_mutex, fwdfpga->fpga_dram, fwdfpga->iqm, fwdfpga->ipp, fwdfpga->devices, &fwdfpga->bar.h2cChannel1, &fwdfpga->bar.h2cSgdma1);
    fwdfpga_xdma_engine_init(&fwdfpga->c2h_engines[0], FWD_FPGA_XDMA_ENGINE_DIRECTION_C2H, &fwdfpga->pdev, &fwdfpga->bar_mutex, fwdfpga->fpga_dram, fwdfpga->iqm, fwdfpga->ipp, fwdfpga->devices, &fwdfpga->bar.c2hChannel0, &fwdfpga->bar.c2hSgdma0);
    fwdfpga_xdma_engine_init(&fwdfpga->c2h_engines[1], FWD_FPGA_XDMA_ENGINE_DIRECTION_C2H, &fwdfpga->pdev, &fwdfpga->bar_mutex, fwdfpga->fpga_dram, fwdfpga->iqm, fwdfpga->ipp, fwdfpga->devices, &fwdfpga->bar.c2hChannel1, &fwdfpga->bar.c2hSgdma1);
=======
    fwdfpga_iqm_init(&fwdfpga->iqm, fwdfpga->fpga_dram);

    fwdfpga_xdma_engine_init(&fwdfpga->h2c_engines[0], FWD_FPGA_XDMA_ENGINE_DIRECTION_H2C, &fwdfpga->pdev, &fwdfpga->bar_mutex, fwdfpga->fpga_dram, &fwdfpga->iqm, &fwdfpga->bar.h2cChannel0, &fwdfpga->bar.h2cSgdma0);
    fwdfpga_xdma_engine_init(&fwdfpga->h2c_engines[1], FWD_FPGA_XDMA_ENGINE_DIRECTION_H2C, &fwdfpga->pdev, &fwdfpga->bar_mutex, fwdfpga->fpga_dram, &fwdfpga->iqm, &fwdfpga->bar.h2cChannel1, &fwdfpga->bar.h2cSgdma1);
    fwdfpga_xdma_engine_init(&fwdfpga->c2h_engines[0], FWD_FPGA_XDMA_ENGINE_DIRECTION_C2H, &fwdfpga->pdev, &fwdfpga->bar_mutex, fwdfpga->fpga_dram, &fwdfpga->iqm, &fwdfpga->bar.c2hChannel0, &fwdfpga->bar.c2hSgdma0);
    fwdfpga_xdma_engine_init(&fwdfpga->c2h_engines[1], FWD_FPGA_XDMA_ENGINE_DIRECTION_C2H, &fwdfpga->pdev, &fwdfpga->bar_mutex, fwdfpga->fpga_dram, &fwdfpga->iqm, &fwdfpga->bar.c2hChannel1, &fwdfpga->bar.c2hSgdma1);
>>>>>>> ec44fa69

    memory_region_init_io(&fwdfpga->mmio, OBJECT(fwdfpga), &fwdfpga_mmio_ops, fwdfpga,
            "fwdfpga-mmio", fwdfpga->xdma_bar_size);
    pci_register_bar(pdev, fwdfpga->xdma_bar_id, PCI_BASE_ADDRESS_SPACE_MEMORY | PCI_BASE_ADDRESS_MEM_TYPE_64, &fwdfpga->mmio);
}

static void pci_fwdfpga_uninit(PCIDevice *pdev)
{
    FwdFpgaState *fwdfpga = FWD_FPGA(pdev);

    fwdfpga_xdma_engine_uninit(&fwdfpga->h2c_engines[0]);
    fwdfpga_xdma_engine_uninit(&fwdfpga->h2c_engines[1]);
    fwdfpga_xdma_engine_uninit(&fwdfpga->c2h_engines[0]);
    fwdfpga_xdma_engine_uninit(&fwdfpga->c2h_engines[1]);

<<<<<<< HEAD
    fwdfpga_iqm_uninit(fwdfpga->iqm);
    fwdfpga_ipp_uninit(fwdfpga->ipp);
    g_free(fwdfpga->iqm);
    g_free(fwdfpga->ipp);
=======
    fwdfpga_iqm_uninit(&fwdfpga->iqm);
>>>>>>> ec44fa69

    qemu_mutex_destroy(&fwdfpga->bar_mutex);

    if (fwdfpga->fpga_dram != NULL) {
        if (munmap(fwdfpga->fpga_dram, FPGA_DRAM_SIZE)) {
            error_report("Failed to unmap file: %s", strerror(errno));
        }
    }
}

static Property fwdfga_props[] = {
        DEFINE_PROP_UINT8("xdma-bar-id", FwdFpgaState, xdma_bar_id, 0),
        DEFINE_PROP_UINT32("xdma-bar-size", FwdFpgaState, xdma_bar_size, sizeof(XdmaBar)),
        DEFINE_PROP_END_OF_LIST()
};

static void fwdfpga_instance_init(Object *obj)
{
    FwdFpgaState *fwdfpga = FWD_FPGA(obj);
    fwdfpga->fpga_dram = NULL;
}

static void fwdfpga_class_init(ObjectClass *class, void *data)
{
    DeviceClass *dc = DEVICE_CLASS(class);
    PCIDeviceClass *k = PCI_DEVICE_CLASS(class);

    k->realize = pci_fwdfpga_realize;
    k->exit = pci_fwdfpga_uninit;
    k->vendor_id = 0x10ee; // Xilinx
    k->device_id = 0xdd01;
    k->revision = 0x10;
    k->class_id = PCI_CLASS_OTHERS;
    set_bit(DEVICE_CATEGORY_MISC, dc->categories);

    device_class_set_props(dc, fwdfga_props);
}

static void pci_fwdfpga_register_types(void)
{
    static InterfaceInfo interfaces[] = {
        { INTERFACE_CONVENTIONAL_PCI_DEVICE },
        { },
    };
    static const TypeInfo fwdfpga_info = {
        .name          = TYPE_PCI_FWD_FPGA_DEVICE,
        .parent        = TYPE_PCI_DEVICE,
        .instance_size = sizeof(FwdFpgaState),
        .instance_init = fwdfpga_instance_init,
        .class_init    = fwdfpga_class_init,
        .interfaces = interfaces,
    };

    type_register_static(&fwdfpga_info);
}
type_init(pci_fwdfpga_register_types)<|MERGE_RESOLUTION|>--- conflicted
+++ resolved
@@ -62,7 +62,6 @@
 const size_t FPGA_IQM_SIZE = 56;
 
 /**
-<<<<<<< HEAD
  * Offset of IPP in FPGA address space.
 */
 const size_t FPGA_IPP_OFFSET = 0x44a10000; 
@@ -80,14 +79,6 @@
 const uint16_t IMAGE_WIDTH = 4096;
 // Height in pixels of the Camera and Mapped Image.
 const uint16_t IMAGE_HEIGHT = 3000;
-=======
- * Constants for IQM calculations from IQM HDD.
-*/
-// Width in pixels of the Camera and Mapped Image.
-const uint16_t IQM_IMAGE_WIDTH = 4096;
-// Height in pixels of the Camera and Mapped Image.
-const uint16_t IQM_IMAGE_HEIGHT = 3000;
->>>>>>> ec44fa69
 
 // IQM_ALPHA is used for Mapper function.
 const double IQM_ALPHA = 0.4400607;
@@ -169,7 +160,6 @@
     void *fpga_dram;
 } Iqm;
 
-<<<<<<< HEAD
 typedef struct Ipp{
     uint32_t control;
     uint32_t status;
@@ -201,8 +191,6 @@
     void (*check_status)(void *device);
 } Device;
 
-=======
->>>>>>> ec44fa69
 #pragma pack()
 
 typedef enum FwdFpgaXdmaEngineDirection {
@@ -218,12 +206,9 @@
     QemuMutex* bar_mutex;
     void* fpga_dram;
     Iqm* iqm;
-<<<<<<< HEAD
     Ipp* ipp;
 
     Device* devices;
-=======
->>>>>>> ec44fa69
 
     QemuThread thread;
     QemuMutex mutex;
@@ -303,7 +288,6 @@
     return address - FPGA_DRAM_OFFSET;
 }
 
-<<<<<<< HEAD
 static uint64_t translate_fpga_address_to_device_offset(Device *dev, uint64_t address, uint64_t length) {
     if (address < dev->offset ||
         address + length > dev->offset + dev->size) {
@@ -311,15 +295,6 @@
     }
 
     return address - dev->offset;
-=======
-static uint64_t translate_fpga_address_to_iqm_offset(uint64_t address, uint64_t length) {   
-    if (address < FPGA_IQM_OFFSET ||
-        address + length > FPGA_IQM_OFFSET + FPGA_IQM_SIZE) {
-        return ~0ULL;
-    }
-
-    return address - FPGA_IQM_OFFSET;
->>>>>>> ec44fa69
 }
 
 static void iqm_mapper(Iqm *iqm) {
@@ -327,13 +302,8 @@
     uint64_t mapped_offset = translate_fpga_address_to_dram_offset(iqm->map_baseaddr, 0);
 
     uint64_t pixel_offset = 0x0000000;
-<<<<<<< HEAD
     for (uint16_t pixel_x = 0; pixel_x < IMAGE_WIDTH; pixel_x++) {
         for (uint16_t pixel_y = 0; pixel_y < IMAGE_HEIGHT; pixel_y++) {
-=======
-    for (uint16_t pixel_x = 0; pixel_x < IQM_IMAGE_WIDTH; pixel_x++) {
-        for (uint16_t pixel_y = 0; pixel_y < IQM_IMAGE_HEIGHT; pixel_y++) {
->>>>>>> ec44fa69
             uint16_t pxl_value = 0;  
             memcpy(&pxl_value, iqm->fpga_dram + input_offset + pixel_offset, sizeof(pxl_value));
 
@@ -357,13 +327,8 @@
     uint64_t bright_r = 0, bright_g = 0, bright_b = 0, bright_rgb = 0,
             contrast1 = 0, contrast2 = 0;
 
-<<<<<<< HEAD
     for (uint16_t pixel_y = 0; pixel_y < IMAGE_HEIGHT/2; pixel_y++) {
         for (uint16_t pixel_x = 0; pixel_x < IMAGE_WIDTH/2; pixel_x++) {
-=======
-    for (uint16_t pixel_y = 0; pixel_y < IQM_IMAGE_HEIGHT/2; pixel_y++) {
-        for (uint16_t pixel_x = 0; pixel_x < IQM_IMAGE_WIDTH/2; pixel_x++) {
->>>>>>> ec44fa69
             uint64_t baseaddress = 0x4000 * pixel_y + 0x4 * pixel_x;
 
             uint16_t pixel_val, mx_color = 0, gray = 0;
@@ -385,7 +350,6 @@
 
             contrast1 += gray;
             contrast2 += gray * gray;
-<<<<<<< HEAD
         }
     }
 
@@ -419,115 +383,6 @@
         qemu_cond_wait(&iqm->cv, &iqm->mutex);
         if (iqm->shutdown) {
             break;
-=======
-        }
-    }
-
-    // Division by 8, so the results fit in a 32-bit register accroding to IQM ICD.
-    iqm->bright_r = bright_r / 8;
-    iqm->bright_g = bright_g / 2 / 8;
-    iqm->bright_b = bright_b / 8;
-    iqm->bright_rgb = bright_rgb / 8;
-
-
-    contrast1 /= 4;
-    iqm->contrast1 = (uint32_t)contrast1;
-    iqm->contrast1_msb = contrast1 >> 32;
-
-    contrast2 /= 16;
-    iqm->contrast2 = (uint32_t)contrast2;
-    iqm->contrast2_msb = contrast2 >> 32;
-}
-
-static void execute_iqm(Iqm* iqm) {
-    iqm_mapper(iqm);
-    iqm_brightness_and_contrast(iqm);
-}
-
-static void* fwdfpga_iqm_thread(void* context) {
-    Iqm* iqm = (Iqm*)context;
-
-    qemu_mutex_lock(&iqm->mutex);
-    
-    while (1) {
-        qemu_cond_wait(&iqm->cv, &iqm->mutex);
-        if (iqm->shutdown) {
-            break;
-        }
-
-        iqm->status = 1;
-
-        qemu_mutex_unlock(&iqm->mutex);
-        execute_iqm(iqm);
-        qemu_mutex_lock(&iqm->mutex);
-
-        iqm->control = 0;
-        iqm->status = 0;
-    }
-
-    qemu_mutex_unlock(&iqm->mutex);
-
-    return NULL;
-}
-
-static void check_status_iqm(Iqm *iqm, void* fpga_dram) {
-    qemu_mutex_lock(&iqm->mutex);
-    if (iqm->control & 1 && iqm->status == 0)
-        qemu_cond_signal(&iqm->cv);  
-    qemu_mutex_unlock(&iqm->mutex);
-}
-
-static bool fwdfpga_xdma_engine_execute_descriptor(FwdFpgaXdmaEngine* engine, const XdmaDescriptor* descriptor) {
-    if (engine->direction == FWD_FPGA_XDMA_ENGINE_DIRECTION_H2C) {
-        uint64_t dram_offset = translate_fpga_address_to_dram_offset(descriptor->dstAddress, descriptor->length);
-        uint64_t iqm_offset = translate_fpga_address_to_iqm_offset(descriptor->dstAddress, descriptor->length);
-
-        if (dram_offset != ~0ULL) {
-            if (pci_dma_read(engine->pdev, descriptor->srcAddress, engine->fpga_dram + dram_offset, descriptor->length) != MEMTX_OK) {
-                qemu_mutex_lock(engine->bar_mutex);
-                engine->channel->status |= 0x200; // read error
-                qemu_mutex_unlock(engine->bar_mutex);
-                return false;
-            }
-        } else if (iqm_offset != ~0ULL) {
-            if (pci_dma_read(engine->pdev, descriptor->srcAddress, (void *)engine->iqm + iqm_offset, descriptor->length) != MEMTX_OK) {
-                qemu_mutex_lock(engine->bar_mutex);
-                engine->channel->status |= 0x200; // read error
-                qemu_mutex_unlock(engine->bar_mutex);
-                return false;
-            }
-
-            check_status_iqm(engine->iqm, engine->fpga_dram);
-        } else {
-            qemu_mutex_lock(engine->bar_mutex);
-            engine->channel->status |= 0x200; // read error
-            qemu_mutex_unlock(engine->bar_mutex);
-            return false;
-        }
-    } else {
-        uint64_t dram_offset = translate_fpga_address_to_dram_offset(descriptor->srcAddress, descriptor->length);
-        uint64_t iqm_offset = translate_fpga_address_to_iqm_offset(descriptor->srcAddress, descriptor->length);
-        
-        if (dram_offset != ~0ULL) {
-            if (pci_dma_write(engine->pdev, descriptor->dstAddress, engine->fpga_dram + dram_offset, descriptor->length) != MEMTX_OK) {
-                qemu_mutex_lock(engine->bar_mutex);
-                engine->channel->status |= 0x4000; // write error
-                qemu_mutex_unlock(engine->bar_mutex);
-                return false;
-            }
-        } else if (iqm_offset != ~0ULL) {
-            if (pci_dma_write(engine->pdev, descriptor->dstAddress, (void *)engine->iqm + iqm_offset, descriptor->length) != MEMTX_OK) {
-                qemu_mutex_lock(engine->bar_mutex);
-                engine->channel->status |= 0x4000; // write error
-                qemu_mutex_unlock(engine->bar_mutex);
-                return false;
-            }
-        } else {
-            qemu_mutex_lock(engine->bar_mutex);
-            engine->channel->status |= 0x4000; // write error
-            qemu_mutex_unlock(engine->bar_mutex);
-            return false;
->>>>>>> ec44fa69
         }
 
         iqm->status = 1;
@@ -807,11 +662,7 @@
     return NULL;
 }
 
-<<<<<<< HEAD
 static void fwdfpga_xdma_engine_init(FwdFpgaXdmaEngine* engine, FwdFpgaXdmaEngineDirection direction, PCIDevice* pdev, QemuMutex* bar_mutex, void *fpga_dram, Iqm *iqm, Ipp *ipp, Device *devices, XdmaChannel* channel, XdmaSgdma* sgdma) {
-=======
-static void fwdfpga_xdma_engine_init(FwdFpgaXdmaEngine* engine, FwdFpgaXdmaEngineDirection direction, PCIDevice* pdev, QemuMutex* bar_mutex, void *fpga_dram, Iqm *iqm, XdmaChannel* channel, XdmaSgdma* sgdma) {
->>>>>>> ec44fa69
     engine->direction = direction;
     engine->pdev = pdev;
     engine->channel = channel;
@@ -819,11 +670,9 @@
     engine->bar_mutex = bar_mutex;
     engine->fpga_dram = fpga_dram;
     engine->iqm = iqm;
-<<<<<<< HEAD
     engine->ipp = ipp;
     engine->devices = devices;
-=======
->>>>>>> ec44fa69
+
     engine->running = false;
     engine->shutdown = false;
 
@@ -833,11 +682,8 @@
 }
 
 static void fwdfpga_iqm_init(Iqm *iqm, void* fpga_dram) {
-<<<<<<< HEAD
     memset(iqm, 0, sizeof(*iqm));
 
-=======
->>>>>>> ec44fa69
     iqm->fpga_dram = fpga_dram;
 
     qemu_mutex_init(&iqm->mutex);
@@ -856,7 +702,6 @@
     qemu_mutex_destroy(&iqm->mutex);
 }
 
-<<<<<<< HEAD
 static void fwdfpga_ipp_init(Ipp *ipp, void* fpga_dram) {
     memset(ipp, 0, sizeof(*ipp));
     
@@ -878,8 +723,6 @@
     qemu_mutex_destroy(&ipp->mutex);
 }
 
-=======
->>>>>>> ec44fa69
 static void fwdfpga_xdma_engine_uninit(FwdFpgaXdmaEngine* engine) {
     qemu_mutex_lock(&engine->mutex);
     engine->shutdown = true;
@@ -1036,7 +879,6 @@
 
     fwdfpga->bar = bar;
 
-<<<<<<< HEAD
     fwdfpga->iqm = g_malloc(sizeof(Iqm));
     fwdfpga_iqm_init(fwdfpga->iqm, fwdfpga->fpga_dram);
     
@@ -1068,14 +910,6 @@
     fwdfpga_xdma_engine_init(&fwdfpga->h2c_engines[1], FWD_FPGA_XDMA_ENGINE_DIRECTION_H2C, &fwdfpga->pdev, &fwdfpga->bar_mutex, fwdfpga->fpga_dram, fwdfpga->iqm, fwdfpga->ipp, fwdfpga->devices, &fwdfpga->bar.h2cChannel1, &fwdfpga->bar.h2cSgdma1);
     fwdfpga_xdma_engine_init(&fwdfpga->c2h_engines[0], FWD_FPGA_XDMA_ENGINE_DIRECTION_C2H, &fwdfpga->pdev, &fwdfpga->bar_mutex, fwdfpga->fpga_dram, fwdfpga->iqm, fwdfpga->ipp, fwdfpga->devices, &fwdfpga->bar.c2hChannel0, &fwdfpga->bar.c2hSgdma0);
     fwdfpga_xdma_engine_init(&fwdfpga->c2h_engines[1], FWD_FPGA_XDMA_ENGINE_DIRECTION_C2H, &fwdfpga->pdev, &fwdfpga->bar_mutex, fwdfpga->fpga_dram, fwdfpga->iqm, fwdfpga->ipp, fwdfpga->devices, &fwdfpga->bar.c2hChannel1, &fwdfpga->bar.c2hSgdma1);
-=======
-    fwdfpga_iqm_init(&fwdfpga->iqm, fwdfpga->fpga_dram);
-
-    fwdfpga_xdma_engine_init(&fwdfpga->h2c_engines[0], FWD_FPGA_XDMA_ENGINE_DIRECTION_H2C, &fwdfpga->pdev, &fwdfpga->bar_mutex, fwdfpga->fpga_dram, &fwdfpga->iqm, &fwdfpga->bar.h2cChannel0, &fwdfpga->bar.h2cSgdma0);
-    fwdfpga_xdma_engine_init(&fwdfpga->h2c_engines[1], FWD_FPGA_XDMA_ENGINE_DIRECTION_H2C, &fwdfpga->pdev, &fwdfpga->bar_mutex, fwdfpga->fpga_dram, &fwdfpga->iqm, &fwdfpga->bar.h2cChannel1, &fwdfpga->bar.h2cSgdma1);
-    fwdfpga_xdma_engine_init(&fwdfpga->c2h_engines[0], FWD_FPGA_XDMA_ENGINE_DIRECTION_C2H, &fwdfpga->pdev, &fwdfpga->bar_mutex, fwdfpga->fpga_dram, &fwdfpga->iqm, &fwdfpga->bar.c2hChannel0, &fwdfpga->bar.c2hSgdma0);
-    fwdfpga_xdma_engine_init(&fwdfpga->c2h_engines[1], FWD_FPGA_XDMA_ENGINE_DIRECTION_C2H, &fwdfpga->pdev, &fwdfpga->bar_mutex, fwdfpga->fpga_dram, &fwdfpga->iqm, &fwdfpga->bar.c2hChannel1, &fwdfpga->bar.c2hSgdma1);
->>>>>>> ec44fa69
 
     memory_region_init_io(&fwdfpga->mmio, OBJECT(fwdfpga), &fwdfpga_mmio_ops, fwdfpga,
             "fwdfpga-mmio", fwdfpga->xdma_bar_size);
@@ -1091,14 +925,11 @@
     fwdfpga_xdma_engine_uninit(&fwdfpga->c2h_engines[0]);
     fwdfpga_xdma_engine_uninit(&fwdfpga->c2h_engines[1]);
 
-<<<<<<< HEAD
     fwdfpga_iqm_uninit(fwdfpga->iqm);
     fwdfpga_ipp_uninit(fwdfpga->ipp);
     g_free(fwdfpga->iqm);
     g_free(fwdfpga->ipp);
-=======
-    fwdfpga_iqm_uninit(&fwdfpga->iqm);
->>>>>>> ec44fa69
+
 
     qemu_mutex_destroy(&fwdfpga->bar_mutex);
 
