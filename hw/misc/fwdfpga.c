/*
 * QEMU XDMA PCI device
 *
 * Copyright (c) 2022 Daedalean AG
 *
 * Permission is hereby granted, free of charge, to any person obtaining a
 * copy of this software and associated documentation files (the "Software"),
 * to deal in the Software without restriction, including without limitation
 * the rights to use, copy, modify, merge, publish, distribute, sublicense,
 * and/or sell copies of the Software, and to permit persons to whom the
 * Software is furnished to do so, subject to the following conditions:
 *
 * The above copyright notice and this permission notice shall be included in
 * all copies or substantial portions of the Software.
 *
 * THE SOFTWARE IS PROVIDED "AS IS", WITHOUT WARRANTY OF ANY KIND, EXPRESS OR
 * IMPLIED, INCLUDING BUT NOT LIMITED TO THE WARRANTIES OF MERCHANTABILITY,
 * FITNESS FOR A PARTICULAR PURPOSE AND NONINFRINGEMENT. IN NO EVENT SHALL THE
 * AUTHORS OR COPYRIGHT HOLDERS BE LIABLE FOR ANY CLAIM, DAMAGES OR OTHER
 * LIABILITY, WHETHER IN AN ACTION OF CONTRACT, TORT OR OTHERWISE, ARISING
 * FROM, OUT OF OR IN CONNECTION WITH THE SOFTWARE OR THE USE OR OTHER
 * DEALINGS IN THE SOFTWARE.
 */

#include <math.h>

#include "qemu/osdep.h"
#include "qemu/units.h"
#include "hw/pci/pci.h"
#include "hw/qdev-properties.h"
#include "hw/hw.h"
#include "qom/object.h"
#include "qemu/module.h"
#include "qemu/error-report.h"
#include "qapi/error.h"

#define TYPE_PCI_FWD_FPGA_DEVICE "fwdfpga"

<<<<<<< HEAD
#define NUM_FPGA_DEVICES 4
=======
#define NUM_FPGA_DEVICES 3
>>>>>>> 86add851

typedef struct FwdFpgaState FwdFpgaState;
DECLARE_INSTANCE_CHECKER(FwdFpgaState, FWD_FPGA, TYPE_PCI_FWD_FPGA_DEVICE)

/**
 * Offset of DRAM in FPGA address space.
 */
const size_t FPGA_DRAM_OFFSET = 0x80000000;

/**
 * Length of FPGA's dedicated DRAM.
 */
const size_t FPGA_DRAM_SIZE = 1024 * 1024 * 1024;

/**
 * Offset of IQM in FPGA address space.
*/
const size_t FPGA_IQM_OFFSET = 0x44a20000;

/**
 * Size of IQM register bank.
 */
const size_t FPGA_IQM_SIZE = 56;

/**
 * Offset of IPP in FPGA address space.
*/
<<<<<<< HEAD
const size_t FPGA_IPP_OFFSET = 0x44a10000;
=======
const size_t FPGA_IPP_OFFSET = 0x44a10000; 
>>>>>>> 86add851

/**
 * Size of IPP register bank.
 */
const size_t FPGA_IPP_SIZE = 48;

<<<<<<< HEAD
/**
 * Offset of IPP in FPGA address space.
*/
const size_t FPGA_DTA_OFFSET = 0x44a00000;

/**
 * Size of IPP register bank.
 */
const size_t FPGA_DTA_SIZE = 92;
=======
>>>>>>> 86add851

/**
 * Constants for IQM calculations from IQM HDD.
*/
// Width in pixels of the Camera and Mapped Image.
const uint16_t IMAGE_WIDTH = 4096;
// Height in pixels of the Camera and Mapped Image.
const uint16_t IMAGE_HEIGHT = 3000;

// IQM_ALPHA is used for Mapper function.
const double IQM_ALPHA = 0.4400607;

// Precalculated offsets for tiling algorithm from IPP HDD.
const int16_t IPP_TILING_OFFSETS_FOR_WIDTH[] = {0, 0, 0, 0, 0, 0, 0, 0};
const int16_t IPP_TILING_OFFSETS_FOR_HEIGHT[] = {0, -9, -18};


<<<<<<< HEAD
// DTA Constants
const uint8_t DTA_UOP_SRAM_BANK_ID = 0;
const uint8_t DTA_BIAS_SRAM_BANK_ID = 8;
const uint8_t DTA_WGT_SRAM_BANK_ID = 16;
const uint8_t DTA_VAL_SRAM_BANK_ID = 24;

const uint16_t DTA_DRAM_DATA_WIDTH = 512;
const uint16_t DTA_DRAM_WORD_SIZE = DTA_DRAM_DATA_WIDTH / 8;
const uint16_t DTA_BATCH_SIZE = 12;
const uint16_t DTA_BLOCK_SIZE = 16;
const uint16_t DTA_UOP_SIZE = 8;


typedef struct Field{
    uint8_t lsb;
    uint8_t msb;
} Field;

typedef struct DataType {
    uint64_t width;
    bool sign;
} DataType;

typedef struct SramBuffer {
    uint64_t width;
    uint64_t block_size;
} SramBuffer;

typedef struct Uop {
	uint64_t opcode;
	uint64_t inp_base_index;
    uint64_t wgt_base_index;
	int32_t immediate;
} Uop;

const Field MEM_CTRL_FIELD = {.lsb = 0, .msb = 3};
const Field SRAM_BANK_ID = {.lsb = 4, .msb = 9};
const Field SRAM_BASE_INDEX_FIELD = {.lsb = 10, .msb = 22};
const Field NUM_BLOCKS_FIELD = {.lsb = 23, .msb = 36};
const Field BLOCK_SIZE_FIELD = {.lsb = 37, .msb = 42};
const Field DATA_SIZE_FIELF = {.lsb = 43, .msb = 62};
const Field DRAM_BASE_INDEX_FIELD = {.lsb = 63, .msb = 88};
const Field LAST_INSTRUCTION_FIELD = {.lsb = 89, .msb = 89};

const Field OUT_BASE_INDEX_FIELD = {.lsb = 4, .msb = 16};
const Field BIAS_BASE_INDEX_FIELD = {.lsb = 17, .msb = 24};
const Field UOP_BASE_INDEX_FIELD = {.lsb = 25, .msb = 38};
const Field UOP_LOOP_SIZE_FIELD = {.lsb = 39, .msb = 47};
const Field OUTER_LOOP_SIZE_FIELD = {.lsb = 48, .msb = 56};
const Field INNER_LOOP_SIZE_FIELD = {.lsb = 57, .msb = 65};
const Field INP_INDEX_INCR_OUT_FIELD = {.lsb = 66, .msb = 73};
const Field OUT_INDEX_INCR_OUT_FIELD = {.lsb = 74, .msb = 81};
const Field WGT_INDEX_INCR_OUT_FIELD = {.lsb = 82, .msb = 89};
const Field INP_INDEX_INCR_IN_FIELD = {.lsb = 90, .msb = 97};
const Field OUT_INDEX_INCR_IN_FIELD = {.lsb = 98, .msb = 105};
const Field WGT_INDEX_INCR_IN_FIELD = {.lsb = 106, .msb = 113};
const Field TAIL_SHR_IMM_FIELD = {.lsb = 114, .msb = 118};
const Field TAIL_MAX_IMM_FIELD = {.lsb = 119, .msb = 126};

const Field OPCODE_FIELD = {.lsb = 0, .msb = 2};
const Field INP_BASE_INDEX_FIELD = {.lsb = 3, .msb = 15};
const Field WGT_BASE_INDEX_FIELD = {.lsb = 16, .msb = 27};
const Field IMMEDIATE_FIELD = {.lsb = 28, .msb = 59};

const DataType BIAS_TYPE = {.width = 64, .sign = true};
const DataType VAL_TYPE = {.width = 8, .sign = false};
const DataType WGT_TYPE = {.width = 8, .sign = true};

const SramBuffer BIAS_BUFFER = {
    .width = (BIAS_TYPE.width / 8) * DTA_BLOCK_SIZE / DTA_DRAM_WORD_SIZE,
    .block_size = (BIAS_TYPE.width / 8) * DTA_BLOCK_SIZE
};
const SramBuffer VAL_BUFFER = {
    .width = (VAL_TYPE.width / 8) * DTA_BATCH_SIZE * DTA_BLOCK_SIZE / DTA_DRAM_WORD_SIZE,
    .block_size = (VAL_TYPE.width / 8) * DTA_BATCH_SIZE * DTA_BLOCK_SIZE
};
const SramBuffer WGT_BUFFER = {
    .width = (WGT_TYPE.width / 8) * DTA_BLOCK_SIZE * DTA_BLOCK_SIZE / DTA_DRAM_WORD_SIZE,
    .block_size = (WGT_TYPE.width / 8) * DTA_BLOCK_SIZE * DTA_BLOCK_SIZE
};

=======
>>>>>>> 86add851
// See Xilinx PG195 for the layout of the following structs, in particular
// tables 5, 6 for the descriptors and the "PCIe to DMA Address Map" section
// for the other structures, including tables, 40, 41, 42, 45, 48, 96, 97,
// 108-115.

#pragma pack(1)

typedef struct XdmaDescriptor {
    uint8_t control;
    uint8_t nextAdj;
    uint16_t magic;  // 0xad4b;
    uint32_t length;
    uint64_t srcAddress;
    uint64_t dstAddress;
    uint64_t nxtAddress;
} XdmaDescriptor;

typedef struct XdmaChannel {
    uint32_t identifier;  // 0x1fc0 or 0x1fc1
    uint32_t control;
    uint32_t unused1[0x0e];
    uint32_t status;
    uint32_t unused2[0x02];
    uint32_t alignment;
    uint32_t unused3[0x2c];
} XdmaChannel;

typedef struct XdmaSgdma {
    uint32_t identifier;  // 0x1fc4 or 0x1fc5
    uint32_t unused1[31];

    uint64_t descriptorAddress;
    uint32_t descriptorAdjacent;
    uint32_t descriptorCredits;
    uint32_t unused2[0x1c];
} XdmaSgdma;

typedef struct XdmaBar {
    XdmaChannel h2cChannel0;
    XdmaChannel h2cChannel1;
    uint8_t padding1[0x0e00];
    XdmaChannel c2hChannel0;
    XdmaChannel c2hChannel1;
    uint8_t padding2[0x1e00];
    uint32_t configIdentifier;
    uint8_t padding3[0x0ffc];
    XdmaSgdma h2cSgdma0;
    XdmaSgdma h2cSgdma1;
    uint8_t padding4[0x0e00];
    XdmaSgdma c2hSgdma0;
    XdmaSgdma c2hSgdma1;
    uint8_t padding5[0x2e00];
} XdmaBar;

typedef struct Iqm {
    uint32_t control;
    uint32_t status;
    uint32_t error;
    uint32_t input_baseaddr;
    uint32_t map_baseaddr;
    uint32_t bright_r;
    uint32_t bright_g;
    uint32_t bright_b;
    uint32_t bright_rgb;
    uint32_t contrast1;
    uint32_t contrast1_msb;
    uint32_t contrast2;
    uint32_t contrast2_msb;

    QemuThread* thread;
    QemuMutex* mutex;
    QemuCond* cv;
    bool shutdown;

    void *fpga_dram;
} Iqm;

<<<<<<< HEAD
typedef struct Ipp {
=======
typedef struct Ipp{
>>>>>>> 86add851
    uint32_t control;
    uint32_t status;
    uint32_t error;
    uint32_t offset;
    uint32_t scale;
    uint32_t input_baseaddr;
    uint32_t input_baseaddr_msb;
    uint32_t norm_baseaddr;
    uint32_t norm_baseaddr_msb;
    uint32_t tile_baseaddr;
    uint32_t tile_baseaddr_msb;
    uint32_t reversed;

<<<<<<< HEAD
    QemuThread* thread;
    QemuMutex* mutex;
    QemuCond* cv;
=======
    QemuThread thread;
    QemuMutex mutex;
    QemuCond cv;
>>>>>>> 86add851
    bool shutdown;

    void *fpga_dram;
} Ipp;

<<<<<<< HEAD
typedef struct DtaModule {
    char *name;
    void* (*thread_executer)(void *dta);

    QemuThread* thread;
    QemuMutex* mutex;
    QemuCond* cv;
    bool shutdown;
} DtaModule;

typedef struct Dta {
    uint32_t load_baseaddr;
    uint32_t load_len;
    uint32_t execute_baseaddr;
    uint32_t execute_len;
    uint32_t store_baseaddr;
    uint32_t store_len;
    uint32_t const_baseaddr;
    uint32_t vars_baseaddr;
    uint32_t config;
    uint32_t control;
    uint32_t status;
    uint32_t exitcode;
    uint32_t total_count;
    uint32_t exec_idle_count;
    uint32_t exec_stall_count;
    uint32_t exec_stall_max_len;
    uint32_t load_idle_count;
    uint32_t load_stall_count;
    uint32_t load_stall_max_len;
    uint32_t store_idle_count;
    uint32_t store_stall_count;
    uint32_t store_stall_max_len;
    uint32_t spec_version;

    uint64_t uop_sram_bank[16384];
    int64_t bias_sram_bank[4096];
    int8_t wgt_sram_bank[1048576];
    uint8_t val_sram_bank[1179648];

    uint8_t load_producer_semaphore;
    uint8_t load_consumer_semaphore;
    uint8_t execute_producer_semaphore;
    uint8_t execute_consumer_semaphore;
    uint8_t store_producer_semaphore;
    uint8_t store_consumer_semaphore;

    DtaModule load;
    DtaModule execute;
    DtaModule store;

    bool load_finished;
    bool execute_finished;
    bool store_finished;

    QemuThread* thread;
    QemuMutex* mutex;
    QemuCond* cv;
    bool shutdown;

    void *fpga_dram;
} Dta;

typedef struct TransferInstruction {
    uint8_t mem_ctrl;
    uint8_t sram_bank_id;
    uint16_t sram_base_index;
    uint16_t num_blocks;
    uint8_t block_size;
    uint32_t data_size;
    uint64_t dram_base_index;
    uint8_t last_instruction;
} TransferInstruction;

typedef struct ExecuteInstruction {
    uint8_t mem_ctrl;
    uint16_t out_base_index;
    uint8_t bias_base_index;
    uint16_t uop_base_index;
    uint16_t uop_loop_size;
    uint16_t outer_loop_size;
    uint16_t inner_loop_size;
    uint8_t inp_index_incr_out;
    uint8_t out_index_incr_out;
    uint8_t wgt_index_incr_out;
    uint8_t inp_index_incr_in;
    uint8_t out_index_incr_in;
    uint8_t wgt_index_incr_in;
    uint8_t tail_shr_imm;
    uint8_t tail_max_imm;
} ExecuteInstruction;

=======
>>>>>>> 86add851
typedef struct Device {
    uint64_t offset;
    uint64_t size;

    void *device;

    void (*on_write)(void *device);
} Device;

<<<<<<< HEAD
typedef struct SramOffsets {
	uint64_t inp;
	uint64_t out;
    uint64_t wgt;
} SramOffsets;

=======
>>>>>>> 86add851
#pragma pack()

typedef enum FwdFpgaXdmaEngineDirection {
    FWD_FPGA_XDMA_ENGINE_DIRECTION_H2C,
    FWD_FPGA_XDMA_ENGINE_DIRECTION_C2H,
} FwdFpgaXdmaEngineDirection;

typedef struct FwdFpgaXdmaEngine {
    FwdFpgaXdmaEngineDirection direction;
    PCIDevice* pdev;
    XdmaChannel* channel;
    XdmaSgdma* sgdma;
    QemuMutex* bar_mutex;
    void* fpga_dram;

    Device* devices;

    QemuThread thread;
    QemuMutex mutex;
    QemuCond cv;
    bool running;
    bool shutdown;
} FwdFpgaXdmaEngine;

struct FwdFpgaState {
    PCIDevice pdev;
    MemoryRegion mmio;

    QemuMutex bar_mutex;
    XdmaBar bar;
    void* fpga_dram;

    Device devices[NUM_FPGA_DEVICES];

    uint8_t xdma_bar_id;
    uint32_t xdma_bar_size;

    FwdFpgaXdmaEngine h2c_engines[2];
    FwdFpgaXdmaEngine c2h_engines[2];

    Iqm* iqm;
    Ipp* ipp;
<<<<<<< HEAD
    Dta* dta;
=======
>>>>>>> 86add851
};

static GArray* fwdfpga_xdma_engine_fetch_descriptors(FwdFpgaXdmaEngine* engine) {
    uint64_t addr = engine->sgdma->descriptorAddress;
    uint32_t nAdj = engine->sgdma->descriptorAdjacent;
    GArray* array = g_array_new(false, false, sizeof(XdmaDescriptor));

    while (true) {
        uint32_t nPrevDescriptors = array->len;
        uint32_t nNewDescriptors = 1 + nAdj;

        g_array_set_size(array, nPrevDescriptors + nNewDescriptors);
        if (pci_dma_read(engine->pdev, addr, &g_array_index(array, XdmaDescriptor, nPrevDescriptors), nNewDescriptors * sizeof(XdmaDescriptor)) != MEMTX_OK) {
            qemu_mutex_lock(engine->bar_mutex);
            engine->channel->status |= 0x80000; // descriptor read error
            qemu_mutex_unlock(engine->bar_mutex);
            g_array_free(array, true);
            return NULL;
        }

        const XdmaDescriptor* last_descriptor = &g_array_index(array, XdmaDescriptor, array->len - 1);
        if (last_descriptor->magic != 0xad4b) {
            qemu_mutex_lock(engine->bar_mutex);
            engine->channel->status |= 0x80010; // descriptor magic error
            qemu_mutex_unlock(engine->bar_mutex);
            g_array_free(array, true);
            return NULL;
        }

        addr = last_descriptor->nxtAddress;
        nAdj = last_descriptor->nextAdj;
        if (last_descriptor->control & 0x01) { // stop bit set
            break;
        }
    }

    return array;
}

/**
 * Translate an address region in the FPGA address space to an offset into
 * the FwdFPGA's DRAM, or ~0ULL if it does not refer to the FwdFPGA's DRAM.
 */
static uint64_t translate_fpga_address_to_dram_offset(uint64_t address, uint64_t length) {
    if (address < FPGA_DRAM_OFFSET ||
        address + length > FPGA_DRAM_OFFSET + FPGA_DRAM_SIZE) {
        return ~0ULL;
    }

    return address - FPGA_DRAM_OFFSET;
}

static uint64_t translate_fpga_address_to_device_offset(Device *dev, uint64_t address, uint64_t length) {
    if (address < dev->offset ||
        address + length > dev->offset + dev->size) {
        return ~0ULL;
    }

    return address - dev->offset;
}

static void iqm_mapper(Iqm *iqm) {
    uint64_t input_offset = translate_fpga_address_to_dram_offset(iqm->input_baseaddr, 0);
    uint64_t mapped_offset = translate_fpga_address_to_dram_offset(iqm->map_baseaddr, 0);

    uint64_t pixel_offset = 0x0000000;
    for (uint16_t pixel_x = 0; pixel_x < IMAGE_WIDTH; pixel_x++) {
        for (uint16_t pixel_y = 0; pixel_y < IMAGE_HEIGHT; pixel_y++) {
<<<<<<< HEAD
            uint16_t pxl_value = 0;
=======
            uint16_t pxl_value = 0;  
>>>>>>> 86add851
            memcpy(&pxl_value, iqm->fpga_dram + input_offset + pixel_offset, sizeof(pxl_value));

            double pxl = pxl_value;

            // Formula can be found in IQM HDD.
            pxl = 16 * (2.0 * sqrt(pxl) / IQM_ALPHA  - (2 * log(IQM_ALPHA * sqrt(pxl) + 1)) / (IQM_ALPHA * IQM_ALPHA));
            pxl_value = floor(pxl);

            memcpy(iqm->fpga_dram + mapped_offset + pixel_offset, &pxl_value, sizeof(pxl_value));

            pixel_offset += sizeof(pxl_value);
        }
    }
}

static void iqm_brightness_and_contrast(Iqm *iqm) {
    uint64_t mapped_offset = translate_fpga_address_to_dram_offset(iqm->map_baseaddr, 0);
    uint64_t bayer_offsets[] = {0, 0x2, 0x2000, 0x2002}; // Addresses of RGGB pixels in Bayer pattern

    uint64_t bright_r = 0, bright_g = 0, bright_b = 0, bright_rgb = 0,
            contrast1 = 0, contrast2 = 0;

    for (uint16_t pixel_y = 0; pixel_y < IMAGE_HEIGHT/2; pixel_y++) {
        for (uint16_t pixel_x = 0; pixel_x < IMAGE_WIDTH/2; pixel_x++) {
            uint64_t baseaddress = 0x4000 * pixel_y + 0x4 * pixel_x;

            uint16_t pixel_val, mx_color = 0, gray = 0;
            uint16_t color_values[4];
            for (uint8_t pixel_idx = 0; pixel_idx < 4; pixel_idx++) {
                memcpy(&pixel_val, iqm->fpga_dram + mapped_offset + baseaddress + bayer_offsets[pixel_idx], sizeof(pixel_val));

                if (pixel_val > mx_color)
                    mx_color = pixel_val;
                gray += pixel_val;
                color_values[pixel_idx] = pixel_val;
            }

            bright_rgb += mx_color;

            bright_r += color_values[0];
            bright_g += color_values[1] + color_values[2];
            bright_b += color_values[3];

            contrast1 += gray;
            contrast2 += gray * gray;
        }
    }

    // Division by 8, so the results fit in a 32-bit register accroding to IQM ICD.
    iqm->bright_r = bright_r / 8;
    iqm->bright_g = bright_g / 2 / 8;
    iqm->bright_b = bright_b / 8;
    iqm->bright_rgb = bright_rgb / 8;


    contrast1 /= 4;
    iqm->contrast1 = (uint32_t)contrast1;
    iqm->contrast1_msb = contrast1 >> 32;

    contrast2 /= 16;
    iqm->contrast2 = (uint32_t)contrast2;
    iqm->contrast2_msb = contrast2 >> 32;
}

static void execute_iqm(Iqm* iqm) {
    iqm_mapper(iqm);
    iqm_brightness_and_contrast(iqm);
}

static void* fwdfpga_iqm_thread(void* context) {
    Iqm* iqm = (Iqm*)context;

    qemu_mutex_lock(iqm->mutex);

    while (1) {
        qemu_cond_wait(iqm->cv, iqm->mutex);
        if (iqm->shutdown) {
            break;
        }

        iqm->status = 1;

        qemu_mutex_unlock(iqm->mutex);

        execute_iqm(iqm);

        qemu_mutex_lock(iqm->mutex);

        iqm->control = 0;
        iqm->status = 0;
    }

    qemu_mutex_unlock(iqm->mutex);

    return NULL;
}

static void check_status_iqm(void *device) {
    Iqm* iqm = (Iqm*)device;

<<<<<<< HEAD
    qemu_mutex_lock(iqm->mutex);
    if (iqm->control & 1 && iqm->status == 0)
        qemu_cond_signal(iqm->cv);
    qemu_mutex_unlock(iqm->mutex);
=======
    qemu_mutex_lock(&iqm->mutex);
    if (iqm->control & 1 && iqm->status == 0)
        qemu_cond_signal(&iqm->cv);
    qemu_mutex_unlock(&iqm->mutex);
>>>>>>> 86add851
}

/**
* Calculate the tile position(s) of a pixel at the given row or column of
* the image. Note that a pixel may belong to more than one tile.
*/
static uint8_t ipp_tile_pos(int16_t (*indices)[2], const int16_t *offsets, uint16_t image_size, uint16_t tile_size, uint16_t px_pos, uint16_t decimation) {
    uint8_t nr_tiles = (image_size / decimation + tile_size - 1) / tile_size;
<<<<<<< HEAD

    uint16_t tiled_px_pos = px_pos / decimation,
            index = tiled_px_pos / tile_size;

    // TODO(kirills): compute the tile indices without iterating over all tiles
    uint8_t indices_idx = 0;
    while (index < nr_tiles) {
        int16_t tile_index = (tiled_px_pos - offsets[index]) / tile_size,
                px_index = tiled_px_pos - (index * tile_size + offsets[index]);

        index++;

        if (px_index < 0 || px_index >= tile_size)
            continue;

        indices[indices_idx][0] = tile_index;
        indices[indices_idx][1] = px_index;
        indices_idx++;
    }

    return indices_idx;
}

/**
 * Calculate the horizontal and vertical tile position(s) of a pixel at the
 * given column and row of the image. Note that a pixel may belong to more than
 * one tile.
*/
static uint8_t ipp_tile_xy(uint16_t (*tiles)[4], uint16_t image_width, uint16_t image_height, uint16_t tile_size, uint16_t px_x, uint16_t px_y, uint16_t decimation) {
    uint8_t tile_x_len = (image_width / decimation + tile_size - 1) / tile_size,
        tile_y_len = (image_height / decimation + tile_size - 1) / tile_size;

    int16_t tile_x[tile_x_len][2];
    tile_x_len = ipp_tile_pos(tile_x, IPP_TILING_OFFSETS_FOR_WIDTH, image_width, tile_size, px_x, decimation);

    int16_t tile_y[tile_y_len][2];
    tile_y_len = ipp_tile_pos(tile_y, IPP_TILING_OFFSETS_FOR_HEIGHT, image_height, tile_size, px_y, decimation);

    uint8_t tiles_idx = 0;
    for (uint8_t i = 0; i < tile_x_len; i++) {
        for (uint8_t j = 0; j < tile_y_len; j++) {
            tiles[tiles_idx][0] = tile_x[i][0];
            tiles[tiles_idx][1] = tile_y[j][0];
            tiles[tiles_idx][2] = tile_x[i][1];
            tiles[tiles_idx][3] = tile_y[j][1];

            tiles_idx++;
        }
    }

    return tiles_idx;
}

/**
 * Compute the memory address(es) of a pixel in a tiled format suitable for
 * processing by the DTA.
*/
static uint8_t ipp_tile_addresses(uint32_t *addresses, uint16_t px_x, uint16_t px_y, uint16_t image_width, uint16_t image_height, uint16_t tile_size, uint16_t decimation, uint16_t batch_size, uint16_t block_size) {
    uint16_t tiled_image_width = image_width / decimation;
    uint8_t nr_tiles = (tiled_image_width + tile_size - 1) / tile_size;
    uint16_t pixel_batch_size_bytes = block_size * batch_size;
    uint32_t tile_batch_size_bytes = tile_size * tile_size * pixel_batch_size_bytes;

    uint16_t tiles[2][4];
    uint8_t tiles_sz = ipp_tile_xy(tiles, image_width, image_height, tile_size, px_x, px_y, decimation);

    uint8_t block_index = 2 * (px_y % 2) + (px_x % 2);
    uint8_t addresses_idx = 0;
    for (uint8_t idx = 0; idx < tiles_sz; idx++) {
        uint16_t tx = tiles[idx][0];
        uint16_t ty = tiles[idx][1];
        uint16_t px = tiles[idx][2];
        uint16_t py = tiles[idx][3];

        uint16_t global_tile = tx + nr_tiles * ty,
                 batch_tile = global_tile % batch_size,
                 batch = global_tile / batch_size;
        uint32_t address = batch * tile_batch_size_bytes + (py * tile_size + px) * pixel_batch_size_bytes + batch_tile * block_size + block_index;

        addresses[addresses_idx++] = address;
    }

    return addresses_idx;
}

static void execute_ipp(Ipp* ipp) {
    uint64_t input_baseaddr = (((uint64_t)ipp->input_baseaddr_msb) << 32) | ((uint64_t)ipp->input_baseaddr);
    uint64_t input_offset = translate_fpga_address_to_dram_offset(input_baseaddr, 0);

    uint64_t norm_baseaddr = (((uint64_t)ipp->norm_baseaddr_msb) << 32) | ((uint64_t)ipp->norm_baseaddr);
    uint64_t norm_offset = translate_fpga_address_to_dram_offset(norm_baseaddr, 0);

    uint64_t tile_baseaddr = (((uint64_t)ipp->norm_baseaddr_msb) << 32) | ((uint64_t)ipp->tile_baseaddr);
    uint64_t tile_offset = translate_fpga_address_to_dram_offset(tile_baseaddr, 0);

    uint64_t input_pixel_offset = 0x0000000,
            norm_pixel_offset = 0x0000000;
    for (uint16_t pixel_y = 0; pixel_y < IMAGE_HEIGHT/2; pixel_y++) {
        for (uint16_t pixel_x = 0; pixel_x < IMAGE_WIDTH; pixel_x++) {
            uint16_t pxl_value = 0;
            memcpy(&pxl_value, ipp->fpga_dram + input_offset + input_pixel_offset, sizeof(pxl_value));

            // Formula can be found in IPP HDD
            uint8_t norm_pxl_value = (((pxl_value * ipp->scale) >> 12) + ipp->offset + 8) >> 4;

            memcpy(ipp->fpga_dram + norm_offset + norm_pixel_offset, &norm_pxl_value, sizeof(norm_pxl_value));

            uint32_t addresses[2];
            uint8_t addresses_size = ipp_tile_addresses(addresses, pixel_x, pixel_y, IMAGE_WIDTH, IMAGE_HEIGHT/2, 256, 2, 12, 16);

            for (uint8_t idx = 0; idx < addresses_size; idx++)
                memcpy(ipp->fpga_dram + tile_offset + addresses[idx], &norm_pxl_value, sizeof(norm_pxl_value));

            input_pixel_offset += sizeof(pxl_value);
            norm_pixel_offset += sizeof(norm_pxl_value);
        }
    }
}

static void* fwdfpga_ipp_thread(void* context) {
    Ipp* ipp = (Ipp*)context;

    qemu_mutex_lock(ipp->mutex);

    while (1) {
        qemu_cond_wait(ipp->cv, ipp->mutex);

        if (ipp->shutdown) {
            break;
        }

        ipp->status = 1;

        qemu_mutex_unlock(ipp->mutex);

        execute_ipp(ipp);

        qemu_mutex_lock(ipp->mutex);

        ipp->control = 0;
        ipp->status = 0;
    }

    qemu_mutex_unlock(ipp->mutex);

    return NULL;
}

static void check_status_ipp(void *device) {
    Ipp* ipp = (Ipp*)device;

    qemu_mutex_lock(ipp->mutex);
    if (ipp->control & 1 && ipp->status == 0)
        qemu_cond_signal(ipp->cv);
    qemu_mutex_unlock(ipp->mutex);
}

static uint64_t dta_extract_value(uint64_t part1, uint64_t part2, Field field) {
    if (field.lsb < 64 && field.msb < 64)
        return (part1 & (((uint64_t)1 << (field.msb + 1)) - 1)) >> field.lsb;

    if (field.lsb >= 64 && field.msb >= 64)
        return (part2 & (((uint64_t)1 << (field.msb - 64 + 1)) - 1)) >> (field.lsb - 64);

    return ((part2 & (((uint64_t)1 << (field.msb - 64 + 1)) - 1)) << (64 - field.lsb)) | (part1 >> field.lsb);
}

static TransferInstruction dta_read_transfer_instruction(int64_t addreess, void *fpga_dram) {
    uint64_t part1 = 0, part2 = 0;

    memcpy(&part1, fpga_dram + addreess, sizeof(part1));
    memcpy(&part2, fpga_dram + addreess + sizeof(uint64_t), sizeof(part2));

    TransferInstruction instr = {
        .mem_ctrl = dta_extract_value(part1, part2, MEM_CTRL_FIELD),
        .sram_bank_id = dta_extract_value(part1, part2, SRAM_BANK_ID),
        .sram_base_index = dta_extract_value(part1, part2, SRAM_BASE_INDEX_FIELD),
        .num_blocks = dta_extract_value(part1, part2, NUM_BLOCKS_FIELD),
        .block_size = dta_extract_value(part1, part2, BLOCK_SIZE_FIELD),
        .data_size = dta_extract_value(part1, part2, DATA_SIZE_FIELF),
        .dram_base_index = dta_extract_value(part1, part2, DRAM_BASE_INDEX_FIELD),
        .last_instruction = dta_extract_value(part1, part2, LAST_INSTRUCTION_FIELD)
    };

    return instr;
}

static ExecuteInstruction dta_read_execute_instruction(int64_t addreess, void *fpga_dram) {
    uint64_t part1 = 0, part2 = 0;

    memcpy(&part1, fpga_dram + addreess, sizeof(part1));
    memcpy(&part2, fpga_dram + addreess + sizeof(uint64_t), sizeof(part2));

    ExecuteInstruction instr = {
        .mem_ctrl = dta_extract_value(part1, part2, MEM_CTRL_FIELD),
        .out_base_index = dta_extract_value(part1, part2, OUT_BASE_INDEX_FIELD),
        .bias_base_index = dta_extract_value(part1, part2, BIAS_BASE_INDEX_FIELD),
        .uop_base_index = dta_extract_value(part1, part2, UOP_BASE_INDEX_FIELD),
        .uop_loop_size = dta_extract_value(part1, part2, UOP_LOOP_SIZE_FIELD),
        .outer_loop_size = dta_extract_value(part1, part2, OUTER_LOOP_SIZE_FIELD),
        .inner_loop_size = dta_extract_value(part1, part2, INNER_LOOP_SIZE_FIELD),
        .inp_index_incr_out = dta_extract_value(part1, part2, INP_INDEX_INCR_OUT_FIELD),
        .out_index_incr_out = dta_extract_value(part1, part2, OUT_INDEX_INCR_OUT_FIELD),
        .wgt_index_incr_out = dta_extract_value(part1, part2, WGT_INDEX_INCR_OUT_FIELD),
        .inp_index_incr_in = dta_extract_value(part1, part2, INP_INDEX_INCR_IN_FIELD),
        .out_index_incr_in = dta_extract_value(part1, part2, OUT_INDEX_INCR_IN_FIELD),
        .wgt_index_incr_in = dta_extract_value(part1, part2, WGT_INDEX_INCR_IN_FIELD),
        .tail_shr_imm = dta_extract_value(part1, part2, TAIL_SHR_IMM_FIELD),
        .tail_max_imm = dta_extract_value(part1, part2, TAIL_MAX_IMM_FIELD)
    };

    return instr;
}

static Uop dta_read_uop(uint64_t uop_bytes) {
    Uop uop = {
        .opcode = dta_extract_value(uop_bytes, 0, OPCODE_FIELD),
        .inp_base_index = dta_extract_value(uop_bytes, 0, INP_BASE_INDEX_FIELD),
        .wgt_base_index = dta_extract_value(uop_bytes, 0, WGT_BASE_INDEX_FIELD),
        .immediate = dta_extract_value(uop_bytes, 0, IMMEDIATE_FIELD),
    };

    return uop;
}

static void dta_saturate(int64_t *acc_tensor, uint64_t width, bool sign) {
    int64_t min = 0;
    int64_t max = ((int64_t)1 << width) - 1;

    if (sign) {
        min = -((int64_t)1 << (width - 1));
        max = ((int64_t)1 << (width - 1)) - 1;
    }

    for (uint16_t i = 0; i < DTA_BATCH_SIZE * DTA_BLOCK_SIZE; i++) {
        if (acc_tensor[i] > max)
            acc_tensor[i] = max;
        else if (acc_tensor[i] < min)
            acc_tensor[i] = min;
    }
}

static void executeTail(int64_t *acc_tensor, int64_t shr_imm, int64_t max_imm) {
	for (uint16_t i = 0; i < DTA_BATCH_SIZE * DTA_BLOCK_SIZE; i++) {
		acc_tensor[i] = acc_tensor[i] >> shr_imm;

		if (max_imm > acc_tensor[i])
			acc_tensor[i] = max_imm;
	}

	dta_saturate(acc_tensor, VAL_TYPE.width, VAL_TYPE.sign);
}

static void dta_process_load_instruction(TransferInstruction *instr, Dta *dta, int instr_idx) {
    void *dram = NULL, *sram = NULL;

    qemu_mutex_lock(dta->mutex);
    if (instr->sram_bank_id == DTA_UOP_SRAM_BANK_ID) {
        dram = dta->fpga_dram + dta->const_baseaddr;
        sram = dta->uop_sram_bank;
    } else if (instr->sram_bank_id == DTA_BIAS_SRAM_BANK_ID) {
        dram = dta->fpga_dram + dta->const_baseaddr;
        sram = &dta->bias_sram_bank;
    } else if (instr->sram_bank_id == DTA_WGT_SRAM_BANK_ID) {
        dram = dta->fpga_dram + dta->const_baseaddr;
        sram = dta->wgt_sram_bank;
    } else if (instr->sram_bank_id == DTA_VAL_SRAM_BANK_ID) {
        dram = dta->fpga_dram + dta->vars_baseaddr;
        sram = dta->val_sram_bank;
    }

    qemu_mutex_unlock(dta->mutex);

    uint64_t dram_index = instr->dram_base_index,
        sram_index = instr->sram_base_index;

    for (uint64_t i = 0; i < (instr->data_size + 1) / (instr->block_size + 1); i++) {
        for (uint64_t b = 0; b <= instr->block_size; b++) {
            uint64_t dram_addr = dram_index * DTA_DRAM_WORD_SIZE;
            uint64_t sram_addr = (sram_index * (instr->block_size + 1) + b) * DTA_DRAM_WORD_SIZE;

            qemu_mutex_lock(dta->mutex);
            memcpy(sram + sram_addr, dram + dram_addr, DTA_DRAM_WORD_SIZE);
            qemu_mutex_unlock(dta->mutex);

            dram_index++;
        }
        sram_index++;
    }
}


static void dta_process_execute_instruction(ExecuteInstruction *instr, Dta *dta, int instr_number) {
    int64_t acc_tensor[DTA_BATCH_SIZE * DTA_BLOCK_SIZE];

    SramOffsets outer_offsets = {
        .inp = 0,
        .out = 0,
        .wgt = 0
    };

    for (uint64_t i_outer = 0; i_outer <= instr->outer_loop_size; i_outer++) {
        SramOffsets inner_offsets = outer_offsets;

        for (uint64_t i_inner = 0; i_inner <= instr->inner_loop_size; i_inner++) {
            uint64_t bias_index = instr->bias_base_index + i_inner;
            int64_t *bias_pointer = dta->bias_sram_bank + bias_index * BIAS_BUFFER.block_size / (sizeof(uint64_t) / sizeof(uint8_t));

            for (uint64_t i_uop = 0; i_uop <= instr->uop_loop_size; i_uop++) {
                Uop uop = dta_read_uop(*(dta->uop_sram_bank + (instr->uop_base_index + i_uop)));

                uint64_t inp_index = uop.inp_base_index + inner_offsets.inp;
                uint8_t *inp_tensor_pointer = dta->val_sram_bank + inp_index * VAL_BUFFER.block_size;

                uint64_t wgt_index = uop.wgt_base_index + inner_offsets.wgt;
                int8_t *wgt_tensor_pointer = dta->wgt_sram_bank + wgt_index * WGT_BUFFER.block_size;


                for (uint64_t b = 0; b < DTA_BATCH_SIZE; b++) {
                    for (uint64_t o = 0; o < DTA_BLOCK_SIZE; o++) {
                        int64_t *acc = &acc_tensor[b * DTA_BLOCK_SIZE + o];

                        if (uop.opcode >= 5 && uop.opcode <= 7) {
                            // GEMM Operation

                            int64_t bias = *(bias_pointer + o);

                            if (uop.opcode == 5) {
                                *acc = bias;
                                for (uint64_t c = 0; c < DTA_BLOCK_SIZE; c++)
                                    *acc += (int64_t)1 * *(inp_tensor_pointer + b * DTA_BLOCK_SIZE + c) * *(wgt_tensor_pointer + o * DTA_BLOCK_SIZE + c) * uop.immediate;
                            } else if (uop.opcode == 6) {
                                for (uint64_t c = 0; c < DTA_BLOCK_SIZE; c++)
                                    *acc += (int64_t)1 * *(inp_tensor_pointer + b * DTA_BLOCK_SIZE + c) * *(wgt_tensor_pointer + o * DTA_BLOCK_SIZE + c) * uop.immediate;
                            } else if (uop.opcode == 7) {
                                int32_t factor = uop.immediate & ((1 << 18) - 1),
                                    imm = uop.immediate >> 18;

                                for (uint64_t c = 0; c < DTA_BLOCK_SIZE; c++)
                                    *acc += (int64_t)1 * imm * *(wgt_tensor_pointer + o * DTA_BLOCK_SIZE + c) * factor;
                            }
                        } else {
                            // ALU Operation

                            uint64_t inp = *(inp_tensor_pointer + b * DTA_BLOCK_SIZE + o);

                            if (uop.opcode == 0) {
                                *acc = uop.immediate;
                            } else if (uop.opcode == 1) {
                                *acc = inp;
                            } else if (uop.opcode == 2) {
                                if (inp > *acc)
                                    *acc = inp;
                            } else if (uop.opcode == 3) {
                                int64_t imm = uop.immediate >> 18;
                                *acc = *acc + inp + imm;
                            } else if (uop.opcode == 4) {
                                *acc = *acc + (int64_t)1 * inp * uop.immediate;
                            }
                        }
                    }
                }
            }

            executeTail(acc_tensor, instr->tail_shr_imm, instr->tail_max_imm);

            uint8_t acc_tensor_8_bit[DTA_BATCH_SIZE * DTA_BLOCK_SIZE];
            for (int i = 0; i < DTA_BATCH_SIZE * DTA_BLOCK_SIZE; i++)
                acc_tensor_8_bit[i] = (uint8_t)acc_tensor[i];

            uint64_t out_index = instr->out_base_index + inner_offsets.out;
            memcpy(dta->val_sram_bank + out_index * VAL_BUFFER.block_size, &acc_tensor_8_bit, sizeof(acc_tensor_8_bit));

            inner_offsets.inp += instr->inp_index_incr_in;
            inner_offsets.out += instr->out_index_incr_in;
            inner_offsets.wgt += instr->wgt_index_incr_in;
        }

        outer_offsets.inp += instr->inp_index_incr_out;
        outer_offsets.out += instr->out_index_incr_out;
        outer_offsets.wgt += instr->wgt_index_incr_out;
    }
}

static void dta_process_store_instruction(TransferInstruction *instr, Dta *dta, int instr_idx) {
    uint64_t dram_index = instr->dram_base_index,
        sram_index = instr->sram_base_index;

    for (uint64_t i = 0; i < (instr->data_size + 1) / (instr->block_size + 1); i++) {
        for (uint64_t b = 0; b <= instr->block_size; b++) {
            uint64_t dram_addr = dram_index * DTA_DRAM_WORD_SIZE;
            uint64_t sram_addr = (sram_index * (instr->block_size + 1) + b) * DTA_DRAM_WORD_SIZE;

            qemu_mutex_lock(dta->mutex);
            memcpy(dta->fpga_dram + dta->vars_baseaddr + dram_addr, dta->val_sram_bank + sram_addr, DTA_DRAM_WORD_SIZE);
            qemu_mutex_unlock(dta->mutex);

            dram_index++;
        }
        sram_index++;
    }
}

static void* dta_load_thread(void* context) {
    Dta* dta = (Dta*)context;

    qemu_mutex_lock(dta->load.mutex);

    while (1) {
        qemu_cond_wait(dta->load.cv, dta->load.mutex);

        if (dta->load.shutdown) {
            break;
        }

        qemu_mutex_unlock(dta->load.mutex);

        uint64_t instr_offset = 0;
        uint16_t idx = 0;

        qemu_mutex_lock(dta->mutex);
        uint64_t load_instr_len = dta->load_len;
        qemu_mutex_unlock(dta->mutex);

        while (idx < load_instr_len) {
            qemu_mutex_lock(dta->mutex);
            TransferInstruction instr = dta_read_transfer_instruction(dta->load_baseaddr + instr_offset, dta->fpga_dram);
            qemu_mutex_unlock(dta->mutex);

            if (instr.mem_ctrl & 1)
                while (1) {
                    bool flag = false;
                    qemu_mutex_lock(dta->mutex);
                    if (dta->execute_consumer_semaphore != 0) {
                        flag = true;
                        dta->execute_consumer_semaphore --;
                    }
                    qemu_mutex_unlock(dta->mutex);
                    if (flag)
                        break;
                }
            if (instr.mem_ctrl & 2)
                while (1) {
                    bool flag = false;
                    qemu_mutex_lock(dta->mutex);
                    if (dta->store_producer_semaphore != 0) {
                        flag = true;
                        dta->store_producer_semaphore--;
                    }
                    qemu_mutex_unlock(dta->mutex);
                    if (flag)
                        break;
                }

            dta_process_load_instruction(&instr, dta, idx);

            instr_offset += 2 * sizeof(uint64_t);
            idx++;

            if (instr.mem_ctrl & 4) {
                qemu_mutex_lock(dta->mutex);
                dta->load_producer_semaphore++;
                qemu_mutex_unlock(dta->mutex);
            }
            if (instr.mem_ctrl & 8) {
                qemu_mutex_lock(dta->mutex);
                dta->load_consumer_semaphore++;
                qemu_mutex_unlock(dta->mutex);
            }
        }

        qemu_mutex_lock(dta->mutex);
        dta->load_finished = true;
        qemu_mutex_unlock(dta->mutex);

        qemu_mutex_lock(dta->load.mutex);
    }

    qemu_mutex_unlock(dta->load.mutex);
    return NULL;
}

static void* dta_execute_thread(void* context) {
    Dta* dta = (Dta*)context;

    qemu_mutex_lock(dta->execute.mutex);

    while (1) {
        qemu_cond_wait(dta->execute.cv, dta->execute.mutex);

        if (dta->execute.shutdown) {
            break;
        }

        qemu_mutex_unlock(dta->execute.mutex);

        uint64_t instr_offset = 0;
        uint16_t idx = 0;

        qemu_mutex_lock(dta->mutex);
        uint64_t execute_instr_len = dta->execute_len;
        qemu_mutex_unlock(dta->mutex);

        while (idx < execute_instr_len) {
            qemu_mutex_lock(dta->mutex);
            ExecuteInstruction instr = dta_read_execute_instruction(dta->execute_baseaddr + instr_offset, dta->fpga_dram);
            qemu_mutex_unlock(dta->mutex);

            if (instr.mem_ctrl & 1)
                while (1) {
                    bool flag = false;
                    qemu_mutex_lock(dta->mutex);
                    if (dta->store_consumer_semaphore != 0) {
                        flag = true;
                        dta->store_consumer_semaphore --;
                    }
                    qemu_mutex_unlock(dta->mutex);
                    if (flag)
                        break;
                }
            if (instr.mem_ctrl & 2)
                while (1) {
                    bool flag = false;
                    qemu_mutex_lock(dta->mutex);
                    if (dta->load_producer_semaphore != 0) {
                        flag = true;
                        dta->load_producer_semaphore--;
                    }
                    qemu_mutex_unlock(dta->mutex);
                    if (flag)
                        break;
                }

            dta_process_execute_instruction(&instr, dta, idx);

            instr_offset += 2 * sizeof(uint64_t);
            idx++;

            if (instr.mem_ctrl & 4) {
                qemu_mutex_lock(dta->mutex);
                dta->execute_producer_semaphore++;
                qemu_mutex_unlock(dta->mutex);
            }
            if (instr.mem_ctrl & 8) {
                qemu_mutex_lock(dta->mutex);
                dta->execute_consumer_semaphore++;
                qemu_mutex_unlock(dta->mutex);
            }
        }

        qemu_mutex_lock(dta->mutex);
        dta->execute_finished = true;
        qemu_mutex_unlock(dta->mutex);

        qemu_mutex_lock(dta->execute.mutex);
    }

    qemu_mutex_unlock(dta->execute.mutex);
    return NULL;
}

static void* dta_store_thread(void* context) {
    Dta* dta = (Dta*)context;

    qemu_mutex_lock(dta->store.mutex);

    while (1) {
        qemu_cond_wait(dta->store.cv, dta->store.mutex);

        if (dta->store.shutdown) {
            break;
        }

        qemu_mutex_unlock(dta->store.mutex);

        uint64_t instr_offset = 0;
        uint16_t idx = 0;


        qemu_mutex_lock(dta->mutex);
        uint64_t store_instr_len = dta->store_len;
        qemu_mutex_unlock(dta->mutex);

        while (idx < store_instr_len) {
            qemu_mutex_lock(dta->mutex);
            TransferInstruction instr = dta_read_transfer_instruction(dta->store_baseaddr + instr_offset, dta->fpga_dram);

            qemu_mutex_unlock(dta->mutex);

            if (instr.mem_ctrl & 1)
                while (1) {
                    bool flag = false;
                    qemu_mutex_lock(dta->mutex);
                    if (dta->load_consumer_semaphore != 0) {
                        flag = true;
                        dta->load_consumer_semaphore --;
                    }
                    qemu_mutex_unlock(dta->mutex);
                    if (flag)
                        break;
                }
            if (instr.mem_ctrl & 2)
                while (1) {
                    bool flag = false;
                    qemu_mutex_lock(dta->mutex);
                    if (dta->execute_producer_semaphore != 0) {
                        flag = true;
                        dta->execute_producer_semaphore--;
                    }
                    qemu_mutex_unlock(dta->mutex);
                    if (flag)
                        break;
                }

            dta_process_store_instruction(&instr, dta, idx);

            instr_offset += 2 * sizeof(uint64_t);
            idx++;

            if (instr.mem_ctrl & 4) {
                qemu_mutex_lock(dta->mutex);
                dta->store_producer_semaphore++;
                qemu_mutex_unlock(dta->mutex);
            }
            if (instr.mem_ctrl & 8) {
                qemu_mutex_lock(dta->mutex);
                dta->store_consumer_semaphore++;
                qemu_mutex_unlock(dta->mutex);
            }
        }

        qemu_mutex_lock(dta->mutex);
        dta->store_finished = true;
        qemu_mutex_unlock(dta->mutex);

        qemu_mutex_lock(dta->store.mutex);
    }

    qemu_mutex_unlock(dta->store.mutex);

    return NULL;
}

static void* fwdfpga_dta_thread(void* context) {
    Dta* dta = (Dta*)context;

    qemu_mutex_lock(dta->mutex);
    while (1) {
        qemu_cond_wait(dta->cv, dta->mutex);

        if (dta->shutdown) {
            break;
        }

        dta->status = 1;

        dta->load_finished = false;
        dta->execute_finished = false;
        dta->store_finished = false;

        qemu_mutex_unlock(dta->mutex);

        qemu_mutex_lock(dta->load.mutex);
        qemu_cond_signal(dta->load.cv);
        qemu_mutex_unlock(dta->load.mutex);

        qemu_mutex_lock(dta->execute.mutex);
        qemu_cond_signal(dta->execute.cv);
        qemu_mutex_unlock(dta->execute.mutex);

        qemu_mutex_lock(dta->store.mutex);
        qemu_cond_signal(dta->store.cv);
        qemu_mutex_unlock(dta->store.mutex);

        while (1) {
            qemu_mutex_lock(dta->mutex);

            if (dta->load_finished && dta->execute_finished && dta->store_finished) {
                dta->status = 2;
                dta->control = 0;

                dta->exitcode = 1;

                qemu_mutex_unlock(dta->mutex);
                break;
            }

            qemu_mutex_unlock(dta->mutex);

        }

        qemu_mutex_lock(dta->mutex);
    }
    qemu_mutex_unlock(dta->mutex);
=======

    uint16_t tiled_px_pos = px_pos / decimation,
            index = tiled_px_pos / tile_size;

    // TODO(kirills): compute the tile indices without iterating over all tiles
    uint8_t indices_idx = 0;
    while (index < nr_tiles) {
        int16_t tile_index = (tiled_px_pos - offsets[index]) / tile_size,
                px_index = tiled_px_pos - (index * tile_size + offsets[index]);

        index++;

        if (px_index < 0 || px_index >= tile_size)
            continue;

        indices[indices_idx][0] = tile_index;
        indices[indices_idx][1] = px_index;
        indices_idx++;
    }

    return indices_idx;
}

/**
 * Calculate the horizontal and vertical tile position(s) of a pixel at the
 * given column and row of the image. Note that a pixel may belong to more than
 * one tile.
*/
static uint8_t ipp_tile_xy(uint16_t (*tiles)[4], uint16_t image_width, uint16_t image_height, uint16_t tile_size, uint16_t px_x, uint16_t px_y, uint16_t decimation) {
    uint8_t tile_x_len = (image_width / decimation + tile_size - 1) / tile_size,
        tile_y_len = (image_height / decimation + tile_size - 1) / tile_size;

    int16_t tile_x[tile_x_len][2];
    tile_x_len = ipp_tile_pos(tile_x, IPP_TILING_OFFSETS_FOR_WIDTH, image_width, tile_size, px_x, decimation);

    int16_t tile_y[tile_y_len][2];
    tile_y_len = ipp_tile_pos(tile_y, IPP_TILING_OFFSETS_FOR_HEIGHT, image_height, tile_size, px_y, decimation);

    uint8_t tiles_idx = 0;
    for (uint8_t i = 0; i < tile_x_len; i++) {
        for (uint8_t j = 0; j < tile_y_len; j++) {
            tiles[tiles_idx][0] = tile_x[i][0];
            tiles[tiles_idx][1] = tile_y[j][0];
            tiles[tiles_idx][2] = tile_x[i][1];
            tiles[tiles_idx][3] = tile_y[j][1];

            tiles_idx++;
        }
    }

    return tiles_idx;
}

/**
 * Compute the memory address(es) of a pixel in a tiled format suitable for
 * processing by the DTA.
*/
static uint8_t ipp_tile_addresses(uint32_t *addresses, uint16_t px_x, uint16_t px_y, uint16_t image_width, uint16_t image_height, uint16_t tile_size, uint16_t decimation, uint16_t batch_size, uint16_t block_size) {
    uint16_t tiled_image_width = image_width / decimation;
    uint8_t nr_tiles = (tiled_image_width + tile_size - 1) / tile_size;
    uint16_t pixel_batch_size_bytes = block_size * batch_size;
    uint32_t tile_batch_size_bytes = tile_size * tile_size * pixel_batch_size_bytes;

    uint16_t tiles[2][4];
    uint8_t tiles_sz = ipp_tile_xy(tiles, image_width, image_height, tile_size, px_x, px_y, decimation);

    uint8_t block_index = 2 * (px_y % 2) + (px_x % 2);
    uint8_t addresses_idx = 0;
    for (uint8_t idx = 0; idx < tiles_sz; idx++) {
        uint16_t tx = tiles[idx][0];
        uint16_t ty = tiles[idx][1];
        uint16_t px = tiles[idx][2];
        uint16_t py = tiles[idx][3];

        uint16_t global_tile = tx + nr_tiles * ty,
                 batch_tile = global_tile % batch_size,
                 batch = global_tile / batch_size;
        uint32_t address = batch * tile_batch_size_bytes + (py * tile_size + px) * pixel_batch_size_bytes + batch_tile * block_size + block_index;
    
        addresses[addresses_idx++] = address;
    }

    return addresses_idx;
}

static void execute_ipp(Ipp* ipp) {
    uint64_t input_baseaddr = (((uint64_t)ipp->input_baseaddr_msb) << 32) | ((uint64_t)ipp->input_baseaddr);
    uint64_t input_offset = translate_fpga_address_to_dram_offset(input_baseaddr, 0);

    uint64_t norm_baseaddr = (((uint64_t)ipp->norm_baseaddr_msb) << 32) | ((uint64_t)ipp->norm_baseaddr);
    uint64_t norm_offset = translate_fpga_address_to_dram_offset(norm_baseaddr, 0);

    uint64_t tile_baseaddr = (((uint64_t)ipp->norm_baseaddr_msb) << 32) | ((uint64_t)ipp->tile_baseaddr);
    uint64_t tile_offset = translate_fpga_address_to_dram_offset(tile_baseaddr, 0);

    uint64_t input_pixel_offset = 0x0000000,
            norm_pixel_offset = 0x0000000;
    for (uint16_t pixel_y = 0; pixel_y < IMAGE_HEIGHT/2; pixel_y++) {
        for (uint16_t pixel_x = 0; pixel_x < IMAGE_WIDTH; pixel_x++) {
            uint16_t pxl_value = 0;  
            memcpy(&pxl_value, ipp->fpga_dram + input_offset + input_pixel_offset, sizeof(pxl_value));

            // Formula can be found in IPP HDD
            uint8_t norm_pxl_value = (((pxl_value * ipp->scale) >> 12) + ipp->offset + 8) >> 4;

            memcpy(ipp->fpga_dram + norm_offset + norm_pixel_offset, &norm_pxl_value, sizeof(norm_pxl_value));

            uint32_t addresses[2];
            uint8_t addresses_size = ipp_tile_addresses(addresses, pixel_x, pixel_y, IMAGE_WIDTH, IMAGE_HEIGHT/2, 256, 2, 12, 16);

            for (uint8_t idx = 0; idx < addresses_size; idx++)
                memcpy(ipp->fpga_dram + tile_offset + addresses[idx], &norm_pxl_value, sizeof(norm_pxl_value));

            input_pixel_offset += sizeof(pxl_value);
            norm_pixel_offset += sizeof(norm_pxl_value);
        }   
    }
}

static void* fwdfpga_ipp_thread(void* context) {
    Ipp* ipp = (Ipp*)context;

    qemu_mutex_lock(&ipp->mutex);
    
    while (1) {
        qemu_cond_wait(&ipp->cv, &ipp->mutex);

        if (ipp->shutdown) {
            break;
        }

        ipp->status = 1; 
        
        qemu_mutex_unlock(&ipp->mutex);
        execute_ipp(ipp);
        qemu_mutex_lock(&ipp->mutex);

        ipp->control = 0;
        ipp->status = 0;
    }

    qemu_mutex_unlock(&ipp->mutex);
>>>>>>> 86add851

    return NULL;
}

<<<<<<< HEAD
static void check_status_dta(void *device) {
    Dta* dta = (Dta*)device;

    qemu_mutex_lock(dta->mutex);
    if (dta->exitcode == 0 && dta->status == 2)
        dta->status = 0;

    if (dta->control & 1 && dta->status == 0)
        qemu_cond_signal(dta->cv);
    qemu_mutex_unlock(dta->mutex);
=======
static void check_status_ipp(void *device) {
    Ipp* ipp = (Ipp*)device;

    qemu_mutex_lock(&ipp->mutex);
    if (ipp->control & 1 && ipp->status == 0)
        qemu_cond_signal(&ipp->cv);
    qemu_mutex_unlock(&ipp->mutex);
>>>>>>> 86add851
}

static bool fwdfpga_xdma_engine_execute_descriptor(FwdFpgaXdmaEngine* engine, const XdmaDescriptor* descriptor) {
    for (uint8_t idx = 0; idx < NUM_FPGA_DEVICES; idx++) {
        if (engine->direction == FWD_FPGA_XDMA_ENGINE_DIRECTION_H2C) {
            uint64_t device_offset = translate_fpga_address_to_device_offset(&engine->devices[idx], descriptor->dstAddress, descriptor->length);

            if (device_offset != ~0ULL) {
                if (pci_dma_read(engine->pdev, descriptor->srcAddress, engine->devices[idx].device + device_offset, descriptor->length) != MEMTX_OK) {
                    qemu_mutex_lock(engine->bar_mutex);
                    engine->channel->status |= 0x200; // read error
                    qemu_mutex_unlock(engine->bar_mutex);
                    return false;
                }

                if (engine->devices[idx].on_write != NULL)
                    engine->devices[idx].on_write(engine->devices[idx].device);

                return true;
            }
        } else {
            uint64_t device_offset = translate_fpga_address_to_device_offset(&engine->devices[idx], descriptor->srcAddress, descriptor->length);

            if (device_offset != ~0ULL) {
                if (pci_dma_write(engine->pdev, descriptor->dstAddress, engine->devices[idx].device + device_offset, descriptor->length) != MEMTX_OK) {
                    qemu_mutex_lock(engine->bar_mutex);
                    engine->channel->status |= 0x4000; // write error
                    qemu_mutex_unlock(engine->bar_mutex);
                    return false;
                }

                return true;
            }
        }
    }

    // If the descriptor address doesn't match any device, set an error status.
    qemu_mutex_lock(engine->bar_mutex);
<<<<<<< HEAD
    if (engine->direction == FWD_FPGA_XDMA_ENGINE_DIRECTION_H2C)
=======
    if (engine->direction == FWD_FPGA_XDMA_ENGINE_DIRECTION_H2C) 
>>>>>>> 86add851
        engine->channel->status |= 0x200; // read error
    else
        engine->channel->status |= 0x4000; // write error
    qemu_mutex_unlock(engine->bar_mutex);

    return false;
}

static void fwdfpga_xdma_engine_run(FwdFpgaXdmaEngine* engine) {
    GArray* descriptors = fwdfpga_xdma_engine_fetch_descriptors(engine);
    if (descriptors != NULL) {
        size_t i;
        for (i = 0; i < descriptors->len; ++i) {
            const XdmaDescriptor* descriptor = &g_array_index(descriptors, XdmaDescriptor, i);
            if (!fwdfpga_xdma_engine_execute_descriptor(engine, descriptor)) {
                break;
            }
        }

        if (i == descriptors->len) {
            qemu_mutex_lock(engine->bar_mutex);
            engine->channel->status |= 0x02; // stopped due to reaching last descriptor
            qemu_mutex_unlock(engine->bar_mutex);
        }

        g_array_free(descriptors, true);
    }

    qemu_mutex_lock(engine->bar_mutex);
    engine->channel->status &= ~0x01; // reset busy flag
    qemu_mutex_unlock(engine->bar_mutex);
}

static void* fwdfpga_xdma_engine_thread(void* context) {
    FwdFpgaXdmaEngine* engine = (FwdFpgaXdmaEngine*)context;

    qemu_mutex_lock(&engine->mutex);
    while (1) {
        qemu_cond_wait(&engine->cv, &engine->mutex);
        if (engine->shutdown) {
            break;
        }

        if (!engine->running) {
            continue;
        }

        qemu_mutex_unlock(&engine->mutex);
        fwdfpga_xdma_engine_run(engine);
        qemu_mutex_lock(&engine->mutex);
        engine->running = false;
    }

    qemu_mutex_unlock(&engine->mutex);
    return NULL;
}

static void fwdfpga_xdma_engine_init(FwdFpgaXdmaEngine* engine, FwdFpgaXdmaEngineDirection direction, PCIDevice* pdev, QemuMutex* bar_mutex, void *fpga_dram, Device *devices, XdmaChannel* channel, XdmaSgdma* sgdma) {
    engine->direction = direction;
    engine->pdev = pdev;
    engine->channel = channel;
    engine->sgdma = sgdma;
    engine->bar_mutex = bar_mutex;
    engine->fpga_dram = fpga_dram;
    engine->devices = devices;

    engine->running = false;
    engine->shutdown = false;

    qemu_mutex_init(&engine->mutex);
    qemu_cond_init(&engine->cv);
    qemu_thread_create(&engine->thread, "xdma", fwdfpga_xdma_engine_thread, engine, QEMU_THREAD_JOINABLE);
}

static void fwdfpga_iqm_init(Iqm *iqm, void* fpga_dram) {
    memset(iqm, 0, sizeof(*iqm));

<<<<<<< HEAD
    iqm->mutex = g_malloc0(sizeof(QemuMutex));
    iqm->cv = g_malloc0(sizeof(QemuCond));
    iqm->thread = g_malloc0(sizeof(QemuThread));

=======
>>>>>>> 86add851
    iqm->fpga_dram = fpga_dram;

    qemu_mutex_init(iqm->mutex);
    qemu_cond_init(iqm->cv);
    qemu_thread_create(iqm->thread, "iqm", fwdfpga_iqm_thread, iqm, QEMU_THREAD_JOINABLE);
}

static void fwdfpga_iqm_uninit(Iqm* iqm) {
    qemu_mutex_lock(iqm->mutex);
    iqm->shutdown = true;
    qemu_mutex_unlock(iqm->mutex);
    qemu_cond_signal(iqm->cv);

    qemu_thread_join(iqm->thread);
    qemu_cond_destroy(iqm->cv);
    qemu_mutex_destroy(iqm->mutex);
}

static void fwdfpga_ipp_init(Ipp *ipp, void* fpga_dram) {
    memset(ipp, 0, sizeof(*ipp));

    ipp->mutex = g_malloc0(sizeof(QemuMutex));
    ipp->cv = g_malloc0(sizeof(QemuCond));
    ipp->thread = g_malloc0(sizeof(QemuThread));

    ipp->fpga_dram = fpga_dram;

    qemu_mutex_init(ipp->mutex);
    qemu_cond_init(ipp->cv);
    qemu_thread_create(ipp->thread, "ipp", fwdfpga_ipp_thread, ipp, QEMU_THREAD_JOINABLE);
}

static void fwdfpga_ipp_uninit(Ipp* ipp) {
    qemu_mutex_lock(ipp->mutex);
    ipp->shutdown = true;
    qemu_mutex_unlock(ipp->mutex);
    qemu_cond_signal(ipp->cv);

    qemu_thread_join(ipp->thread);
    qemu_cond_destroy(ipp->cv);
    qemu_mutex_destroy(ipp->mutex);
}

static void fwdfpga_dta_init(Dta *dta, void* fpga_dram) {
    memset(dta, 0, sizeof(*dta));

    dta->mutex = g_malloc0(sizeof(QemuMutex));
    dta->cv = g_malloc0(sizeof(QemuCond));
    dta->thread = g_malloc0(sizeof(QemuThread));

    dta->load.name = (char*)"load";
    dta->load.thread_executer = &dta_load_thread;

    dta->execute.name = (char*)"execute";
    dta->execute.thread_executer = &dta_execute_thread;

    dta->store.name = (char*)"store";
    dta->store.thread_executer = &dta_store_thread;

    dta->fpga_dram = fpga_dram;

    qemu_mutex_init(dta->mutex);
    qemu_cond_init(dta->cv);
    qemu_thread_create(dta->thread, "dta", fwdfpga_dta_thread, dta, QEMU_THREAD_JOINABLE);
}

static void fwdfpga_dta_uninit(Dta* dta) {
    qemu_mutex_lock(dta->mutex);
    dta->shutdown = true;
    qemu_mutex_unlock(dta->mutex);
    qemu_cond_signal(dta->cv);

    qemu_thread_join(dta->thread);
    qemu_cond_destroy(dta->cv);
    qemu_mutex_destroy(dta->mutex);
}

static void fwdfpga_dta_module_init(DtaModule *dta_module, Dta *dta) {
    dta_module->mutex = g_malloc0(sizeof(QemuMutex));
    dta_module->cv = g_malloc0(sizeof(QemuCond));
    dta_module->thread = g_malloc0(sizeof(QemuThread));

    qemu_mutex_init(dta_module->mutex);
    qemu_cond_init(dta_module->cv);
    qemu_thread_create(dta_module->thread, dta_module->name, dta_module->thread_executer, dta, QEMU_THREAD_JOINABLE);
}

static void fwdfpga_dta_module_uninit(DtaModule *dta_module, Dta* dta) {
    qemu_mutex_lock(dta_module->mutex);
    dta_module->shutdown = true;
    qemu_mutex_unlock(dta_module->mutex);
    qemu_cond_signal(dta_module->cv);

    qemu_thread_join(dta_module->thread);
    qemu_cond_destroy(dta_module->cv);
    qemu_mutex_destroy(dta_module->mutex);
}

static void fwdfpga_ipp_init(Ipp *ipp, void* fpga_dram) {
    memset(ipp, 0, sizeof(*ipp));
    
    ipp->fpga_dram = fpga_dram;

    qemu_mutex_init(&ipp->mutex);
    qemu_cond_init(&ipp->cv);
    qemu_thread_create(&ipp->thread, "ipp", fwdfpga_ipp_thread, ipp, QEMU_THREAD_JOINABLE);
}

static void fwdfpga_ipp_uninit(Ipp* ipp) {
    qemu_mutex_lock(&ipp->mutex);
    ipp->shutdown = true;
    qemu_mutex_unlock(&ipp->mutex);
    qemu_cond_signal(&ipp->cv);

    qemu_thread_join(&ipp->thread);
    qemu_cond_destroy(&ipp->cv);
    qemu_mutex_destroy(&ipp->mutex);
}

static void fwdfpga_xdma_engine_uninit(FwdFpgaXdmaEngine* engine) {
    qemu_mutex_lock(&engine->mutex);
    engine->shutdown = true;
    qemu_mutex_unlock(&engine->mutex);
    qemu_cond_signal(&engine->cv);

    qemu_thread_join(&engine->thread);
    qemu_cond_destroy(&engine->cv);
    qemu_mutex_destroy(&engine->mutex);
}

/* Start DMA engine, unless it is running already */
static bool fwdfpga_xdma_engine_start(FwdFpgaXdmaEngine* engine) {
    qemu_mutex_lock(&engine->mutex);
    if (engine->running) {
        qemu_mutex_unlock(&engine->mutex);
        return false;
    }

    // Need to set this here to avoid race condition: after control register
    // is written, status register must indicate busy immediately.
    qemu_mutex_lock(engine->bar_mutex);
    engine->channel->status = 0x01; // busy, reset error bits
    qemu_mutex_unlock(engine->bar_mutex);

    engine->running = true;
    qemu_mutex_unlock(&engine->mutex);
    qemu_cond_signal(&engine->cv);
    return true;
}

static void fwdfpga_xdma_engine_start_stop(FwdFpgaXdmaEngine* engine, const char* dir, int num, uint64_t val) {
    // Start engine if 1 is written to control register
    if (val & 1) {
        if (!fwdfpga_xdma_engine_start(engine)) {
            error_report("Failed to start %s Engine %d", dir, num);
        }
    } else {
        // TODO(armin): implement stopping
    }
}

static uint64_t fwdfpga_mmio_read(void *opaque, hwaddr addr, unsigned size)
{
    FwdFpgaState *fwdfpga = opaque;
    uint64_t val = ~0ULL;
    qemu_mutex_lock(&fwdfpga->bar_mutex);
    if (addr < sizeof(fwdfpga->bar)) {
      if (addr + size > sizeof(fwdfpga->bar)) {
        size = sizeof(fwdfpga->bar) - addr;
      }
      memcpy(&val, (uint8_t*)&fwdfpga->bar + addr, size);
    }
    qemu_mutex_unlock(&fwdfpga->bar_mutex);
    return val;
}

static void fwdfpga_mmio_write(void *opaque, hwaddr addr, uint64_t val, unsigned size)
{
    FwdFpgaState *fwdfpga = opaque;

    switch(addr) {
    // Control registers:
    case offsetof(XdmaBar, h2cChannel0) + offsetof(XdmaChannel, control):
        fwdfpga_xdma_engine_start_stop(&fwdfpga->h2c_engines[0], "H2C", 0, val);
        break;
    case offsetof(XdmaBar, h2cChannel1) + offsetof(XdmaChannel, control):
        fwdfpga_xdma_engine_start_stop(&fwdfpga->h2c_engines[1], "H2C", 1, val);
        break;
    case offsetof(XdmaBar, c2hChannel0) + offsetof(XdmaChannel, control):
        fwdfpga_xdma_engine_start_stop(&fwdfpga->c2h_engines[0], "C2H", 0, val);
        break;
    case offsetof(XdmaBar, c2hChannel1) + offsetof(XdmaChannel, control):
        fwdfpga_xdma_engine_start_stop(&fwdfpga->c2h_engines[1], "C2H", 1, val);
        break;
    // Writable BAR regions:
    case offsetof(XdmaBar, h2cSgdma0) + offsetof(XdmaSgdma, descriptorAddress):
    case offsetof(XdmaBar, h2cSgdma0) + offsetof(XdmaSgdma, descriptorAdjacent):
    case offsetof(XdmaBar, h2cSgdma0) + offsetof(XdmaSgdma, descriptorCredits):
    case offsetof(XdmaBar, h2cSgdma1) + offsetof(XdmaSgdma, descriptorAddress):
    case offsetof(XdmaBar, h2cSgdma1) + offsetof(XdmaSgdma, descriptorAdjacent):
    case offsetof(XdmaBar, h2cSgdma1) + offsetof(XdmaSgdma, descriptorCredits):
    case offsetof(XdmaBar, c2hSgdma0) + offsetof(XdmaSgdma, descriptorAddress):
    case offsetof(XdmaBar, c2hSgdma0) + offsetof(XdmaSgdma, descriptorAdjacent):
    case offsetof(XdmaBar, c2hSgdma0) + offsetof(XdmaSgdma, descriptorCredits):
    case offsetof(XdmaBar, c2hSgdma1) + offsetof(XdmaSgdma, descriptorAddress):
    case offsetof(XdmaBar, c2hSgdma1) + offsetof(XdmaSgdma, descriptorAdjacent):
    case offsetof(XdmaBar, c2hSgdma1) + offsetof(XdmaSgdma, descriptorCredits):
        qemu_mutex_lock(&fwdfpga->bar_mutex);
        memcpy((uint8_t*)&fwdfpga->bar + addr, &val, size);
        qemu_mutex_unlock(&fwdfpga->bar_mutex);
        break;
    default:
        error_report("attempt to write to non-writable address 0x%lx", (unsigned long)addr);
        break;
    }
}

static const MemoryRegionOps fwdfpga_mmio_ops = {
    .read = fwdfpga_mmio_read,
    .write = fwdfpga_mmio_write,
    .endianness = DEVICE_NATIVE_ENDIAN,
    .valid = {
        .min_access_size = 4,
        .max_access_size = 8,
    },
    .impl = {
        .min_access_size = 4,
        .max_access_size = 8,
    },
};

static void pci_fwdfpga_realize(PCIDevice *pdev, Error **errp)
{
    FwdFpgaState *fwdfpga = FWD_FPGA(pdev);

    int dram_fd = open("/tmp", O_TMPFILE | O_RDWR | O_EXCL, 0600);
    if (dram_fd == -1) {
        error_setg_errno(errp, errno, "Failed to open FPGA DRAM tmp file");
        return;
    }

    if (ftruncate(dram_fd, FPGA_DRAM_SIZE) == -1) {
        error_setg_errno(errp, errno, "Failed to truncate FPGA DRAM tmp file");
        close(dram_fd);
        return;
    }

    fwdfpga->fpga_dram = mmap(NULL, FPGA_DRAM_SIZE, PROT_READ | PROT_WRITE, MAP_PRIVATE, dram_fd, 0);
    if (fwdfpga->fpga_dram == MAP_FAILED) {
        error_setg_errno(errp, errno, "Failed to map FPGA DRAM tmp file");
        close(dram_fd);
        return;
    }

    if (close(dram_fd) != 0) {
        error_setg_errno(errp, errno, "Failed to close FPGA DRAM tmp file");
        return;
    }

    qemu_mutex_init(&fwdfpga->bar_mutex);

    const XdmaBar bar = {
            .h2cChannel0 = {.identifier = 0x1fc00006, .alignment = 0x00010106},
            .h2cChannel1 = {.identifier = 0x1fc00106, .alignment = 0x00010106},
            .c2hChannel0 = {.identifier = 0x1fc10006, .alignment = 0x00010106},
            .c2hChannel1 = {.identifier = 0x1fc10106, .alignment = 0x00010106},
            .configIdentifier = 0x1fc30000,
            .h2cSgdma0 = {.identifier = 0x1fc40006},
            .h2cSgdma1 = {.identifier = 0x1fc40106},
            .c2hSgdma0 = {.identifier = 0x1fc50006},
            .c2hSgdma1 = {.identifier = 0x1fc50106},
    };

    fwdfpga->bar = bar;

    // Memory for IQM and IPP is allocated dynamically as thread primitives are corrupted otherwise for inexplicable reasons.
    fwdfpga->iqm = g_malloc(sizeof(Iqm));
    fwdfpga_iqm_init(fwdfpga->iqm, fwdfpga->fpga_dram);
<<<<<<< HEAD

    fwdfpga->ipp = g_malloc(sizeof(Ipp));
    fwdfpga_ipp_init(fwdfpga->ipp, fwdfpga->fpga_dram);

    fwdfpga->dta = g_malloc(sizeof(Dta));
    fwdfpga_dta_init(fwdfpga->dta, fwdfpga->fpga_dram);


    fwdfpga_dta_module_init(&fwdfpga->dta->load, fwdfpga->dta);
    fwdfpga_dta_module_init(&fwdfpga->dta->execute, fwdfpga->dta);
    fwdfpga_dta_module_init(&fwdfpga->dta->store, fwdfpga->dta);

=======
    
    fwdfpga->ipp = g_malloc(sizeof(Ipp));
    fwdfpga_ipp_init(fwdfpga->ipp, fwdfpga->fpga_dram);

>>>>>>> 86add851
    fwdfpga->devices[0] = (struct Device) {
        .offset = FPGA_DRAM_OFFSET,
        .size = FPGA_DRAM_SIZE,
        .device = fwdfpga->fpga_dram,
        .on_write = NULL
    };

    fwdfpga->devices[1] = (struct Device) {
        .offset = FPGA_IQM_OFFSET,
        .size = FPGA_IQM_SIZE,
        .device = fwdfpga->iqm,
        .on_write = check_status_iqm
    };
<<<<<<< HEAD

=======
    
>>>>>>> 86add851
    fwdfpga->devices[2] = (struct Device) {
        .offset = FPGA_IPP_OFFSET,
        .size = FPGA_IPP_SIZE,
        .device = fwdfpga->ipp,
        .on_write = check_status_ipp
    };

<<<<<<< HEAD
    fwdfpga->devices[3] = (struct Device) {
        .offset = FPGA_DTA_OFFSET,
        .size = FPGA_DTA_SIZE,
        .device = fwdfpga->dta,
        .on_write = check_status_dta
    };

=======
>>>>>>> 86add851
    fwdfpga_xdma_engine_init(&fwdfpga->h2c_engines[0], FWD_FPGA_XDMA_ENGINE_DIRECTION_H2C, &fwdfpga->pdev, &fwdfpga->bar_mutex, fwdfpga->fpga_dram, fwdfpga->devices, &fwdfpga->bar.h2cChannel0, &fwdfpga->bar.h2cSgdma0);
    fwdfpga_xdma_engine_init(&fwdfpga->h2c_engines[1], FWD_FPGA_XDMA_ENGINE_DIRECTION_H2C, &fwdfpga->pdev, &fwdfpga->bar_mutex, fwdfpga->fpga_dram, fwdfpga->devices, &fwdfpga->bar.h2cChannel1, &fwdfpga->bar.h2cSgdma1);
    fwdfpga_xdma_engine_init(&fwdfpga->c2h_engines[0], FWD_FPGA_XDMA_ENGINE_DIRECTION_C2H, &fwdfpga->pdev, &fwdfpga->bar_mutex, fwdfpga->fpga_dram, fwdfpga->devices, &fwdfpga->bar.c2hChannel0, &fwdfpga->bar.c2hSgdma0);
    fwdfpga_xdma_engine_init(&fwdfpga->c2h_engines[1], FWD_FPGA_XDMA_ENGINE_DIRECTION_C2H, &fwdfpga->pdev, &fwdfpga->bar_mutex, fwdfpga->fpga_dram, fwdfpga->devices, &fwdfpga->bar.c2hChannel1, &fwdfpga->bar.c2hSgdma1);

    memory_region_init_io(&fwdfpga->mmio, OBJECT(fwdfpga), &fwdfpga_mmio_ops, fwdfpga,
            "fwdfpga-mmio", fwdfpga->xdma_bar_size);
    pci_register_bar(pdev, fwdfpga->xdma_bar_id, PCI_BASE_ADDRESS_SPACE_MEMORY | PCI_BASE_ADDRESS_MEM_TYPE_64, &fwdfpga->mmio);
}

static void pci_fwdfpga_uninit(PCIDevice *pdev)
{
    FwdFpgaState *fwdfpga = FWD_FPGA(pdev);

    fwdfpga_xdma_engine_uninit(&fwdfpga->h2c_engines[0]);
    fwdfpga_xdma_engine_uninit(&fwdfpga->h2c_engines[1]);
    fwdfpga_xdma_engine_uninit(&fwdfpga->c2h_engines[0]);
    fwdfpga_xdma_engine_uninit(&fwdfpga->c2h_engines[1]);

    fwdfpga_iqm_uninit(fwdfpga->iqm);
    fwdfpga_ipp_uninit(fwdfpga->ipp);
<<<<<<< HEAD
    fwdfpga_dta_uninit(fwdfpga->dta);

    fwdfpga_dta_module_uninit(&fwdfpga->dta->load, fwdfpga->dta);
    fwdfpga_dta_module_uninit(&fwdfpga->dta->execute, fwdfpga->dta);
    fwdfpga_dta_module_uninit(&fwdfpga->dta->store, fwdfpga->dta);

    g_free(fwdfpga->iqm);
    g_free(fwdfpga->ipp);
    g_free(fwdfpga->dta);
=======
    g_free(fwdfpga->iqm);
    g_free(fwdfpga->ipp);

>>>>>>> 86add851

    qemu_mutex_destroy(&fwdfpga->bar_mutex);

    if (fwdfpga->fpga_dram != NULL) {
        if (munmap(fwdfpga->fpga_dram, FPGA_DRAM_SIZE)) {
            error_report("Failed to unmap file: %s", strerror(errno));
        }
    }
}

static Property fwdfga_props[] = {
        DEFINE_PROP_UINT8("xdma-bar-id", FwdFpgaState, xdma_bar_id, 0),
        DEFINE_PROP_UINT32("xdma-bar-size", FwdFpgaState, xdma_bar_size, sizeof(XdmaBar)),
        DEFINE_PROP_END_OF_LIST()
};

static void fwdfpga_instance_init(Object *obj)
{
    FwdFpgaState *fwdfpga = FWD_FPGA(obj);
    fwdfpga->fpga_dram = NULL;
}

static void fwdfpga_class_init(ObjectClass *class, void *data)
{
    DeviceClass *dc = DEVICE_CLASS(class);
    PCIDeviceClass *k = PCI_DEVICE_CLASS(class);

    k->realize = pci_fwdfpga_realize;
    k->exit = pci_fwdfpga_uninit;
    k->vendor_id = 0x10ee; // Xilinx
    k->device_id = 0xdd01;
    k->revision = 0x10;
    k->class_id = PCI_CLASS_OTHERS;
    set_bit(DEVICE_CATEGORY_MISC, dc->categories);

    device_class_set_props(dc, fwdfga_props);
}

static void pci_fwdfpga_register_types(void)
{
    static InterfaceInfo interfaces[] = {
        { INTERFACE_CONVENTIONAL_PCI_DEVICE },
        { },
    };
    static const TypeInfo fwdfpga_info = {
        .name          = TYPE_PCI_FWD_FPGA_DEVICE,
        .parent        = TYPE_PCI_DEVICE,
        .instance_size = sizeof(FwdFpgaState),
        .instance_init = fwdfpga_instance_init,
        .class_init    = fwdfpga_class_init,
        .interfaces = interfaces,
    };

    type_register_static(&fwdfpga_info);
}
type_init(pci_fwdfpga_register_types)<|MERGE_RESOLUTION|>--- conflicted
+++ resolved
@@ -36,11 +36,7 @@
 
 #define TYPE_PCI_FWD_FPGA_DEVICE "fwdfpga"
 
-<<<<<<< HEAD
 #define NUM_FPGA_DEVICES 4
-=======
-#define NUM_FPGA_DEVICES 3
->>>>>>> 86add851
 
 typedef struct FwdFpgaState FwdFpgaState;
 DECLARE_INSTANCE_CHECKER(FwdFpgaState, FWD_FPGA, TYPE_PCI_FWD_FPGA_DEVICE)
@@ -68,18 +64,13 @@
 /**
  * Offset of IPP in FPGA address space.
 */
-<<<<<<< HEAD
 const size_t FPGA_IPP_OFFSET = 0x44a10000;
-=======
-const size_t FPGA_IPP_OFFSET = 0x44a10000; 
->>>>>>> 86add851
 
 /**
  * Size of IPP register bank.
  */
 const size_t FPGA_IPP_SIZE = 48;
 
-<<<<<<< HEAD
 /**
  * Offset of IPP in FPGA address space.
 */
@@ -89,8 +80,6 @@
  * Size of IPP register bank.
  */
 const size_t FPGA_DTA_SIZE = 92;
-=======
->>>>>>> 86add851
 
 /**
  * Constants for IQM calculations from IQM HDD.
@@ -108,7 +97,6 @@
 const int16_t IPP_TILING_OFFSETS_FOR_HEIGHT[] = {0, -9, -18};
 
 
-<<<<<<< HEAD
 // DTA Constants
 const uint8_t DTA_UOP_SRAM_BANK_ID = 0;
 const uint8_t DTA_BIAS_SRAM_BANK_ID = 8;
@@ -190,8 +178,6 @@
     .block_size = (WGT_TYPE.width / 8) * DTA_BLOCK_SIZE * DTA_BLOCK_SIZE
 };
 
-=======
->>>>>>> 86add851
 // See Xilinx PG195 for the layout of the following structs, in particular
 // tables 5, 6 for the descriptors and the "PCIe to DMA Address Map" section
 // for the other structures, including tables, 40, 41, 42, 45, 48, 96, 97,
@@ -269,11 +255,7 @@
     void *fpga_dram;
 } Iqm;
 
-<<<<<<< HEAD
 typedef struct Ipp {
-=======
-typedef struct Ipp{
->>>>>>> 86add851
     uint32_t control;
     uint32_t status;
     uint32_t error;
@@ -287,21 +269,14 @@
     uint32_t tile_baseaddr_msb;
     uint32_t reversed;
 
-<<<<<<< HEAD
     QemuThread* thread;
     QemuMutex* mutex;
     QemuCond* cv;
-=======
-    QemuThread thread;
-    QemuMutex mutex;
-    QemuCond cv;
->>>>>>> 86add851
     bool shutdown;
 
     void *fpga_dram;
 } Ipp;
 
-<<<<<<< HEAD
 typedef struct DtaModule {
     char *name;
     void* (*thread_executer)(void *dta);
@@ -394,8 +369,6 @@
     uint8_t tail_max_imm;
 } ExecuteInstruction;
 
-=======
->>>>>>> 86add851
 typedef struct Device {
     uint64_t offset;
     uint64_t size;
@@ -405,15 +378,12 @@
     void (*on_write)(void *device);
 } Device;
 
-<<<<<<< HEAD
 typedef struct SramOffsets {
 	uint64_t inp;
 	uint64_t out;
     uint64_t wgt;
 } SramOffsets;
 
-=======
->>>>>>> 86add851
 #pragma pack()
 
 typedef enum FwdFpgaXdmaEngineDirection {
@@ -456,10 +426,7 @@
 
     Iqm* iqm;
     Ipp* ipp;
-<<<<<<< HEAD
     Dta* dta;
-=======
->>>>>>> 86add851
 };
 
 static GArray* fwdfpga_xdma_engine_fetch_descriptors(FwdFpgaXdmaEngine* engine) {
@@ -528,11 +495,7 @@
     uint64_t pixel_offset = 0x0000000;
     for (uint16_t pixel_x = 0; pixel_x < IMAGE_WIDTH; pixel_x++) {
         for (uint16_t pixel_y = 0; pixel_y < IMAGE_HEIGHT; pixel_y++) {
-<<<<<<< HEAD
             uint16_t pxl_value = 0;
-=======
-            uint16_t pxl_value = 0;  
->>>>>>> 86add851
             memcpy(&pxl_value, iqm->fpga_dram + input_offset + pixel_offset, sizeof(pxl_value));
 
             double pxl = pxl_value;
@@ -633,17 +596,10 @@
 static void check_status_iqm(void *device) {
     Iqm* iqm = (Iqm*)device;
 
-<<<<<<< HEAD
     qemu_mutex_lock(iqm->mutex);
     if (iqm->control & 1 && iqm->status == 0)
         qemu_cond_signal(iqm->cv);
     qemu_mutex_unlock(iqm->mutex);
-=======
-    qemu_mutex_lock(&iqm->mutex);
-    if (iqm->control & 1 && iqm->status == 0)
-        qemu_cond_signal(&iqm->cv);
-    qemu_mutex_unlock(&iqm->mutex);
->>>>>>> 86add851
 }
 
 /**
@@ -652,7 +608,6 @@
 */
 static uint8_t ipp_tile_pos(int16_t (*indices)[2], const int16_t *offsets, uint16_t image_size, uint16_t tile_size, uint16_t px_pos, uint16_t decimation) {
     uint8_t nr_tiles = (image_size / decimation + tile_size - 1) / tile_size;
-<<<<<<< HEAD
 
     uint16_t tiled_px_pos = px_pos / decimation,
             index = tiled_px_pos / tile_size;
@@ -731,7 +686,6 @@
                  batch_tile = global_tile % batch_size,
                  batch = global_tile / batch_size;
         uint32_t address = batch * tile_batch_size_bytes + (py * tile_size + px) * pixel_batch_size_bytes + batch_tile * block_size + block_index;
-
         addresses[addresses_idx++] = address;
     }
 
@@ -1347,155 +1301,10 @@
         qemu_mutex_lock(dta->mutex);
     }
     qemu_mutex_unlock(dta->mutex);
-=======
-
-    uint16_t tiled_px_pos = px_pos / decimation,
-            index = tiled_px_pos / tile_size;
-
-    // TODO(kirills): compute the tile indices without iterating over all tiles
-    uint8_t indices_idx = 0;
-    while (index < nr_tiles) {
-        int16_t tile_index = (tiled_px_pos - offsets[index]) / tile_size,
-                px_index = tiled_px_pos - (index * tile_size + offsets[index]);
-
-        index++;
-
-        if (px_index < 0 || px_index >= tile_size)
-            continue;
-
-        indices[indices_idx][0] = tile_index;
-        indices[indices_idx][1] = px_index;
-        indices_idx++;
-    }
-
-    return indices_idx;
-}
-
-/**
- * Calculate the horizontal and vertical tile position(s) of a pixel at the
- * given column and row of the image. Note that a pixel may belong to more than
- * one tile.
-*/
-static uint8_t ipp_tile_xy(uint16_t (*tiles)[4], uint16_t image_width, uint16_t image_height, uint16_t tile_size, uint16_t px_x, uint16_t px_y, uint16_t decimation) {
-    uint8_t tile_x_len = (image_width / decimation + tile_size - 1) / tile_size,
-        tile_y_len = (image_height / decimation + tile_size - 1) / tile_size;
-
-    int16_t tile_x[tile_x_len][2];
-    tile_x_len = ipp_tile_pos(tile_x, IPP_TILING_OFFSETS_FOR_WIDTH, image_width, tile_size, px_x, decimation);
-
-    int16_t tile_y[tile_y_len][2];
-    tile_y_len = ipp_tile_pos(tile_y, IPP_TILING_OFFSETS_FOR_HEIGHT, image_height, tile_size, px_y, decimation);
-
-    uint8_t tiles_idx = 0;
-    for (uint8_t i = 0; i < tile_x_len; i++) {
-        for (uint8_t j = 0; j < tile_y_len; j++) {
-            tiles[tiles_idx][0] = tile_x[i][0];
-            tiles[tiles_idx][1] = tile_y[j][0];
-            tiles[tiles_idx][2] = tile_x[i][1];
-            tiles[tiles_idx][3] = tile_y[j][1];
-
-            tiles_idx++;
-        }
-    }
-
-    return tiles_idx;
-}
-
-/**
- * Compute the memory address(es) of a pixel in a tiled format suitable for
- * processing by the DTA.
-*/
-static uint8_t ipp_tile_addresses(uint32_t *addresses, uint16_t px_x, uint16_t px_y, uint16_t image_width, uint16_t image_height, uint16_t tile_size, uint16_t decimation, uint16_t batch_size, uint16_t block_size) {
-    uint16_t tiled_image_width = image_width / decimation;
-    uint8_t nr_tiles = (tiled_image_width + tile_size - 1) / tile_size;
-    uint16_t pixel_batch_size_bytes = block_size * batch_size;
-    uint32_t tile_batch_size_bytes = tile_size * tile_size * pixel_batch_size_bytes;
-
-    uint16_t tiles[2][4];
-    uint8_t tiles_sz = ipp_tile_xy(tiles, image_width, image_height, tile_size, px_x, px_y, decimation);
-
-    uint8_t block_index = 2 * (px_y % 2) + (px_x % 2);
-    uint8_t addresses_idx = 0;
-    for (uint8_t idx = 0; idx < tiles_sz; idx++) {
-        uint16_t tx = tiles[idx][0];
-        uint16_t ty = tiles[idx][1];
-        uint16_t px = tiles[idx][2];
-        uint16_t py = tiles[idx][3];
-
-        uint16_t global_tile = tx + nr_tiles * ty,
-                 batch_tile = global_tile % batch_size,
-                 batch = global_tile / batch_size;
-        uint32_t address = batch * tile_batch_size_bytes + (py * tile_size + px) * pixel_batch_size_bytes + batch_tile * block_size + block_index;
-    
-        addresses[addresses_idx++] = address;
-    }
-
-    return addresses_idx;
-}
-
-static void execute_ipp(Ipp* ipp) {
-    uint64_t input_baseaddr = (((uint64_t)ipp->input_baseaddr_msb) << 32) | ((uint64_t)ipp->input_baseaddr);
-    uint64_t input_offset = translate_fpga_address_to_dram_offset(input_baseaddr, 0);
-
-    uint64_t norm_baseaddr = (((uint64_t)ipp->norm_baseaddr_msb) << 32) | ((uint64_t)ipp->norm_baseaddr);
-    uint64_t norm_offset = translate_fpga_address_to_dram_offset(norm_baseaddr, 0);
-
-    uint64_t tile_baseaddr = (((uint64_t)ipp->norm_baseaddr_msb) << 32) | ((uint64_t)ipp->tile_baseaddr);
-    uint64_t tile_offset = translate_fpga_address_to_dram_offset(tile_baseaddr, 0);
-
-    uint64_t input_pixel_offset = 0x0000000,
-            norm_pixel_offset = 0x0000000;
-    for (uint16_t pixel_y = 0; pixel_y < IMAGE_HEIGHT/2; pixel_y++) {
-        for (uint16_t pixel_x = 0; pixel_x < IMAGE_WIDTH; pixel_x++) {
-            uint16_t pxl_value = 0;  
-            memcpy(&pxl_value, ipp->fpga_dram + input_offset + input_pixel_offset, sizeof(pxl_value));
-
-            // Formula can be found in IPP HDD
-            uint8_t norm_pxl_value = (((pxl_value * ipp->scale) >> 12) + ipp->offset + 8) >> 4;
-
-            memcpy(ipp->fpga_dram + norm_offset + norm_pixel_offset, &norm_pxl_value, sizeof(norm_pxl_value));
-
-            uint32_t addresses[2];
-            uint8_t addresses_size = ipp_tile_addresses(addresses, pixel_x, pixel_y, IMAGE_WIDTH, IMAGE_HEIGHT/2, 256, 2, 12, 16);
-
-            for (uint8_t idx = 0; idx < addresses_size; idx++)
-                memcpy(ipp->fpga_dram + tile_offset + addresses[idx], &norm_pxl_value, sizeof(norm_pxl_value));
-
-            input_pixel_offset += sizeof(pxl_value);
-            norm_pixel_offset += sizeof(norm_pxl_value);
-        }   
-    }
-}
-
-static void* fwdfpga_ipp_thread(void* context) {
-    Ipp* ipp = (Ipp*)context;
-
-    qemu_mutex_lock(&ipp->mutex);
-    
-    while (1) {
-        qemu_cond_wait(&ipp->cv, &ipp->mutex);
-
-        if (ipp->shutdown) {
-            break;
-        }
-
-        ipp->status = 1; 
-        
-        qemu_mutex_unlock(&ipp->mutex);
-        execute_ipp(ipp);
-        qemu_mutex_lock(&ipp->mutex);
-
-        ipp->control = 0;
-        ipp->status = 0;
-    }
-
-    qemu_mutex_unlock(&ipp->mutex);
->>>>>>> 86add851
 
     return NULL;
 }
 
-<<<<<<< HEAD
 static void check_status_dta(void *device) {
     Dta* dta = (Dta*)device;
 
@@ -1506,15 +1315,6 @@
     if (dta->control & 1 && dta->status == 0)
         qemu_cond_signal(dta->cv);
     qemu_mutex_unlock(dta->mutex);
-=======
-static void check_status_ipp(void *device) {
-    Ipp* ipp = (Ipp*)device;
-
-    qemu_mutex_lock(&ipp->mutex);
-    if (ipp->control & 1 && ipp->status == 0)
-        qemu_cond_signal(&ipp->cv);
-    qemu_mutex_unlock(&ipp->mutex);
->>>>>>> 86add851
 }
 
 static bool fwdfpga_xdma_engine_execute_descriptor(FwdFpgaXdmaEngine* engine, const XdmaDescriptor* descriptor) {
@@ -1553,11 +1353,7 @@
 
     // If the descriptor address doesn't match any device, set an error status.
     qemu_mutex_lock(engine->bar_mutex);
-<<<<<<< HEAD
     if (engine->direction == FWD_FPGA_XDMA_ENGINE_DIRECTION_H2C)
-=======
-    if (engine->direction == FWD_FPGA_XDMA_ENGINE_DIRECTION_H2C) 
->>>>>>> 86add851
         engine->channel->status |= 0x200; // read error
     else
         engine->channel->status |= 0x4000; // write error
@@ -1635,13 +1431,10 @@
 static void fwdfpga_iqm_init(Iqm *iqm, void* fpga_dram) {
     memset(iqm, 0, sizeof(*iqm));
 
-<<<<<<< HEAD
     iqm->mutex = g_malloc0(sizeof(QemuMutex));
     iqm->cv = g_malloc0(sizeof(QemuCond));
     iqm->thread = g_malloc0(sizeof(QemuThread));
 
-=======
->>>>>>> 86add851
     iqm->fpga_dram = fpga_dram;
 
     qemu_mutex_init(iqm->mutex);
@@ -1738,27 +1531,6 @@
     qemu_thread_join(dta_module->thread);
     qemu_cond_destroy(dta_module->cv);
     qemu_mutex_destroy(dta_module->mutex);
-}
-
-static void fwdfpga_ipp_init(Ipp *ipp, void* fpga_dram) {
-    memset(ipp, 0, sizeof(*ipp));
-    
-    ipp->fpga_dram = fpga_dram;
-
-    qemu_mutex_init(&ipp->mutex);
-    qemu_cond_init(&ipp->cv);
-    qemu_thread_create(&ipp->thread, "ipp", fwdfpga_ipp_thread, ipp, QEMU_THREAD_JOINABLE);
-}
-
-static void fwdfpga_ipp_uninit(Ipp* ipp) {
-    qemu_mutex_lock(&ipp->mutex);
-    ipp->shutdown = true;
-    qemu_mutex_unlock(&ipp->mutex);
-    qemu_cond_signal(&ipp->cv);
-
-    qemu_thread_join(&ipp->thread);
-    qemu_cond_destroy(&ipp->cv);
-    qemu_mutex_destroy(&ipp->mutex);
 }
 
 static void fwdfpga_xdma_engine_uninit(FwdFpgaXdmaEngine* engine) {
@@ -1920,7 +1692,6 @@
     // Memory for IQM and IPP is allocated dynamically as thread primitives are corrupted otherwise for inexplicable reasons.
     fwdfpga->iqm = g_malloc(sizeof(Iqm));
     fwdfpga_iqm_init(fwdfpga->iqm, fwdfpga->fpga_dram);
-<<<<<<< HEAD
 
     fwdfpga->ipp = g_malloc(sizeof(Ipp));
     fwdfpga_ipp_init(fwdfpga->ipp, fwdfpga->fpga_dram);
@@ -1933,12 +1704,6 @@
     fwdfpga_dta_module_init(&fwdfpga->dta->execute, fwdfpga->dta);
     fwdfpga_dta_module_init(&fwdfpga->dta->store, fwdfpga->dta);
 
-=======
-    
-    fwdfpga->ipp = g_malloc(sizeof(Ipp));
-    fwdfpga_ipp_init(fwdfpga->ipp, fwdfpga->fpga_dram);
-
->>>>>>> 86add851
     fwdfpga->devices[0] = (struct Device) {
         .offset = FPGA_DRAM_OFFSET,
         .size = FPGA_DRAM_SIZE,
@@ -1952,11 +1717,7 @@
         .device = fwdfpga->iqm,
         .on_write = check_status_iqm
     };
-<<<<<<< HEAD
-
-=======
-    
->>>>>>> 86add851
+
     fwdfpga->devices[2] = (struct Device) {
         .offset = FPGA_IPP_OFFSET,
         .size = FPGA_IPP_SIZE,
@@ -1964,7 +1725,6 @@
         .on_write = check_status_ipp
     };
 
-<<<<<<< HEAD
     fwdfpga->devices[3] = (struct Device) {
         .offset = FPGA_DTA_OFFSET,
         .size = FPGA_DTA_SIZE,
@@ -1972,8 +1732,6 @@
         .on_write = check_status_dta
     };
 
-=======
->>>>>>> 86add851
     fwdfpga_xdma_engine_init(&fwdfpga->h2c_engines[0], FWD_FPGA_XDMA_ENGINE_DIRECTION_H2C, &fwdfpga->pdev, &fwdfpga->bar_mutex, fwdfpga->fpga_dram, fwdfpga->devices, &fwdfpga->bar.h2cChannel0, &fwdfpga->bar.h2cSgdma0);
     fwdfpga_xdma_engine_init(&fwdfpga->h2c_engines[1], FWD_FPGA_XDMA_ENGINE_DIRECTION_H2C, &fwdfpga->pdev, &fwdfpga->bar_mutex, fwdfpga->fpga_dram, fwdfpga->devices, &fwdfpga->bar.h2cChannel1, &fwdfpga->bar.h2cSgdma1);
     fwdfpga_xdma_engine_init(&fwdfpga->c2h_engines[0], FWD_FPGA_XDMA_ENGINE_DIRECTION_C2H, &fwdfpga->pdev, &fwdfpga->bar_mutex, fwdfpga->fpga_dram, fwdfpga->devices, &fwdfpga->bar.c2hChannel0, &fwdfpga->bar.c2hSgdma0);
@@ -1995,7 +1753,6 @@
 
     fwdfpga_iqm_uninit(fwdfpga->iqm);
     fwdfpga_ipp_uninit(fwdfpga->ipp);
-<<<<<<< HEAD
     fwdfpga_dta_uninit(fwdfpga->dta);
 
     fwdfpga_dta_module_uninit(&fwdfpga->dta->load, fwdfpga->dta);
@@ -2005,11 +1762,6 @@
     g_free(fwdfpga->iqm);
     g_free(fwdfpga->ipp);
     g_free(fwdfpga->dta);
-=======
-    g_free(fwdfpga->iqm);
-    g_free(fwdfpga->ipp);
-
->>>>>>> 86add851
 
     qemu_mutex_destroy(&fwdfpga->bar_mutex);
 
