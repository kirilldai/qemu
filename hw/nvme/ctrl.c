/*
 * QEMU NVM Express Controller
 *
 * Copyright (c) 2012, Intel Corporation
 *
 * Written by Keith Busch <keith.busch@intel.com>
 *
 * This code is licensed under the GNU GPL v2 or later.
 */

/**
 * Reference Specs: http://www.nvmexpress.org, 1.4, 1.3, 1.2, 1.1, 1.0e
 *
 *  https://nvmexpress.org/developers/nvme-specification/
 *
 *
 * Notes on coding style
 * ---------------------
 * While QEMU coding style prefers lowercase hexadecimals in constants, the
 * NVMe subsystem use thes format from the NVMe specifications in the comments
 * (i.e. 'h' suffix instead of '0x' prefix).
 *
 * Usage
 * -----
 * See docs/system/nvme.rst for extensive documentation.
 *
 * Add options:
 *      -drive file=<file>,if=none,id=<drive_id>
 *      -device nvme-subsys,id=<subsys_id>,nqn=<nqn_id>
 *      -device nvme,serial=<serial>,id=<bus_name>, \
 *              cmb_size_mb=<cmb_size_mb[optional]>, \
 *              [pmrdev=<mem_backend_file_id>,] \
 *              max_ioqpairs=<N[optional]>, \
 *              aerl=<N[optional]>,aer_max_queued=<N[optional]>, \
 *              mdts=<N[optional]>,vsl=<N[optional]>, \
 *              zoned.zasl=<N[optional]>, \
 *              zoned.auto_transition=<on|off[optional]>, \
 *              sriov_max_vfs=<N[optional]> \
 *              sriov_vq_flexible=<N[optional]> \
 *              sriov_vi_flexible=<N[optional]> \
 *              sriov_max_vi_per_vf=<N[optional]> \
 *              sriov_max_vq_per_vf=<N[optional]> \
 *              subsys=<subsys_id>
 *      -device nvme-ns,drive=<drive_id>,bus=<bus_name>,nsid=<nsid>,\
 *              zoned=<true|false[optional]>, \
 *              subsys=<subsys_id>,detached=<true|false[optional]>
 *
 * Note cmb_size_mb denotes size of CMB in MB. CMB is assumed to be at
 * offset 0 in BAR2 and supports only WDS, RDS and SQS for now. By default, the
 * device will use the "v1.4 CMB scheme" - use the `legacy-cmb` parameter to
 * always enable the CMBLOC and CMBSZ registers (v1.3 behavior).
 *
 * Enabling pmr emulation can be achieved by pointing to memory-backend-file.
 * For example:
 * -object memory-backend-file,id=<mem_id>,share=on,mem-path=<file_path>, \
 *  size=<size> .... -device nvme,...,pmrdev=<mem_id>
 *
 * The PMR will use BAR 4/5 exclusively.
 *
 * To place controller(s) and namespace(s) to a subsystem, then provide
 * nvme-subsys device as above.
 *
 * nvme subsystem device parameters
 * ~~~~~~~~~~~~~~~~~~~~~~~~~~~~~~~~
 * - `nqn`
 *   This parameter provides the `<nqn_id>` part of the string
 *   `nqn.2019-08.org.qemu:<nqn_id>` which will be reported in the SUBNQN field
 *   of subsystem controllers. Note that `<nqn_id>` should be unique per
 *   subsystem, but this is not enforced by QEMU. If not specified, it will
 *   default to the value of the `id` parameter (`<subsys_id>`).
 *
 * nvme device parameters
 * ~~~~~~~~~~~~~~~~~~~~~~
 * - `subsys`
 *   Specifying this parameter attaches the controller to the subsystem and
 *   the SUBNQN field in the controller will report the NQN of the subsystem
 *   device. This also enables multi controller capability represented in
 *   Identify Controller data structure in CMIC (Controller Multi-path I/O and
 *   Namespace Sharing Capabilities).
 *
 * - `aerl`
 *   The Asynchronous Event Request Limit (AERL). Indicates the maximum number
 *   of concurrently outstanding Asynchronous Event Request commands support
 *   by the controller. This is a 0's based value.
 *
 * - `aer_max_queued`
 *   This is the maximum number of events that the device will enqueue for
 *   completion when there are no outstanding AERs. When the maximum number of
 *   enqueued events are reached, subsequent events will be dropped.
 *
 * - `mdts`
 *   Indicates the maximum data transfer size for a command that transfers data
 *   between host-accessible memory and the controller. The value is specified
 *   as a power of two (2^n) and is in units of the minimum memory page size
 *   (CAP.MPSMIN). The default value is 7 (i.e. 512 KiB).
 *
 * - `vsl`
 *   Indicates the maximum data size limit for the Verify command. Like `mdts`,
 *   this value is specified as a power of two (2^n) and is in units of the
 *   minimum memory page size (CAP.MPSMIN). The default value is 7 (i.e. 512
 *   KiB).
 *
 * - `zoned.zasl`
 *   Indicates the maximum data transfer size for the Zone Append command. Like
 *   `mdts`, the value is specified as a power of two (2^n) and is in units of
 *   the minimum memory page size (CAP.MPSMIN). The default value is 0 (i.e.
 *   defaulting to the value of `mdts`).
 *
 * - `zoned.auto_transition`
 *   Indicates if zones in zone state implicitly opened can be automatically
 *   transitioned to zone state closed for resource management purposes.
 *   Defaults to 'on'.
 *
 * - `sriov_max_vfs`
 *   Indicates the maximum number of PCIe virtual functions supported
 *   by the controller. The default value is 0. Specifying a non-zero value
 *   enables reporting of both SR-IOV and ARI capabilities by the NVMe device.
 *   Virtual function controllers will not report SR-IOV capability.
 *
 *   NOTE: Single Root I/O Virtualization support is experimental.
 *   All the related parameters may be subject to change.
 *
 * - `sriov_vq_flexible`
 *   Indicates the total number of flexible queue resources assignable to all
 *   the secondary controllers. Implicitly sets the number of primary
 *   controller's private resources to `(max_ioqpairs - sriov_vq_flexible)`.
 *
 * - `sriov_vi_flexible`
 *   Indicates the total number of flexible interrupt resources assignable to
 *   all the secondary controllers. Implicitly sets the number of primary
 *   controller's private resources to `(msix_qsize - sriov_vi_flexible)`.
 *
 * - `sriov_max_vi_per_vf`
 *   Indicates the maximum number of virtual interrupt resources assignable
 *   to a secondary controller. The default 0 resolves to
 *   `(sriov_vi_flexible / sriov_max_vfs)`.
 *
 * - `sriov_max_vq_per_vf`
 *   Indicates the maximum number of virtual queue resources assignable to
 *   a secondary controller. The default 0 resolves to
 *   `(sriov_vq_flexible / sriov_max_vfs)`.
 *
 * nvme namespace device parameters
 * ~~~~~~~~~~~~~~~~~~~~~~~~~~~~~~~~
 * - `shared`
 *   When the parent nvme device (as defined explicitly by the 'bus' parameter
 *   or implicitly by the most recently defined NvmeBus) is linked to an
 *   nvme-subsys device, the namespace will be attached to all controllers in
 *   the subsystem. If set to 'off' (the default), the namespace will remain a
 *   private namespace and may only be attached to a single controller at a
 *   time.
 *
 * - `detached`
 *   This parameter is only valid together with the `subsys` parameter. If left
 *   at the default value (`false/off`), the namespace will be attached to all
 *   controllers in the NVMe subsystem at boot-up. If set to `true/on`, the
 *   namespace will be available in the subsystem but not attached to any
 *   controllers.
 *
 * Setting `zoned` to true selects Zoned Command Set at the namespace.
 * In this case, the following namespace properties are available to configure
 * zoned operation:
 *     zoned.zone_size=<zone size in bytes, default: 128MiB>
 *         The number may be followed by K, M, G as in kilo-, mega- or giga-.
 *
 *     zoned.zone_capacity=<zone capacity in bytes, default: zone size>
 *         The value 0 (default) forces zone capacity to be the same as zone
 *         size. The value of this property may not exceed zone size.
 *
 *     zoned.descr_ext_size=<zone descriptor extension size, default 0>
 *         This value needs to be specified in 64B units. If it is zero,
 *         namespace(s) will not support zone descriptor extensions.
 *
 *     zoned.max_active=<Maximum Active Resources (zones), default: 0>
 *         The default value means there is no limit to the number of
 *         concurrently active zones.
 *
 *     zoned.max_open=<Maximum Open Resources (zones), default: 0>
 *         The default value means there is no limit to the number of
 *         concurrently open zones.
 *
 *     zoned.cross_read=<enable RAZB, default: false>
 *         Setting this property to true enables Read Across Zone Boundaries.
 */

#include "qemu/osdep.h"
#include "qemu/cutils.h"
#include "qemu/error-report.h"
#include "qemu/log.h"
#include "qemu/units.h"
#include "qemu/range.h"
#include "qapi/error.h"
#include "qapi/visitor.h"
#include "sysemu/sysemu.h"
#include "sysemu/block-backend.h"
#include "sysemu/hostmem.h"
#include "hw/pci/msix.h"
#include "hw/pci/pcie_sriov.h"
#include "migration/vmstate.h"

#include "nvme.h"
#include "dif.h"
#include "trace.h"

#define NVME_MAX_IOQPAIRS 0xffff
#define NVME_DB_SIZE  4
#define NVME_SPEC_VER 0x00010200
#define NVME_CMB_BIR 2
#define NVME_PMR_BIR 4
#define NVME_TEMPERATURE 0x143
#define NVME_TEMPERATURE_WARNING 0x157
#define NVME_TEMPERATURE_CRITICAL 0x175
#define NVME_NUM_FW_SLOTS 1
#define NVME_DEFAULT_MAX_ZA_SIZE (128 * KiB)
#define NVME_MAX_VFS 127
#define NVME_VF_RES_GRANULARITY 1
#define NVME_VF_OFFSET 0x1
#define NVME_VF_STRIDE 1

#define NVME_GUEST_ERR(trace, fmt, ...) \
    do { \
        (trace_##trace)(__VA_ARGS__); \
        qemu_log_mask(LOG_GUEST_ERROR, #trace \
            " in %s: " fmt "\n", __func__, ## __VA_ARGS__); \
    } while (0)

static const bool nvme_feature_support[NVME_FID_MAX] = {
    [NVME_ARBITRATION]              = true,
    [NVME_POWER_MANAGEMENT]         = true,
    [NVME_TEMPERATURE_THRESHOLD]    = true,
    [NVME_ERROR_RECOVERY]           = true,
    [NVME_VOLATILE_WRITE_CACHE]     = true,
    [NVME_NUMBER_OF_QUEUES]         = true,
    [NVME_INTERRUPT_COALESCING]     = true,
    [NVME_INTERRUPT_VECTOR_CONF]    = true,
    [NVME_WRITE_ATOMICITY]          = true,
    [NVME_ASYNCHRONOUS_EVENT_CONF]  = true,
    [NVME_TIMESTAMP]                = true,
    [NVME_HOST_BEHAVIOR_SUPPORT]    = true,
    [NVME_COMMAND_SET_PROFILE]      = true,
};

static const uint32_t nvme_feature_cap[NVME_FID_MAX] = {
    [NVME_TEMPERATURE_THRESHOLD]    = NVME_FEAT_CAP_CHANGE,
    [NVME_ERROR_RECOVERY]           = NVME_FEAT_CAP_CHANGE | NVME_FEAT_CAP_NS,
    [NVME_VOLATILE_WRITE_CACHE]     = NVME_FEAT_CAP_CHANGE,
    [NVME_NUMBER_OF_QUEUES]         = NVME_FEAT_CAP_CHANGE,
    [NVME_ASYNCHRONOUS_EVENT_CONF]  = NVME_FEAT_CAP_CHANGE,
    [NVME_TIMESTAMP]                = NVME_FEAT_CAP_CHANGE,
    [NVME_HOST_BEHAVIOR_SUPPORT]    = NVME_FEAT_CAP_CHANGE,
    [NVME_COMMAND_SET_PROFILE]      = NVME_FEAT_CAP_CHANGE,
};

static const uint32_t nvme_cse_acs[256] = {
    [NVME_ADM_CMD_DELETE_SQ]        = NVME_CMD_EFF_CSUPP,
    [NVME_ADM_CMD_CREATE_SQ]        = NVME_CMD_EFF_CSUPP,
    [NVME_ADM_CMD_GET_LOG_PAGE]     = NVME_CMD_EFF_CSUPP,
    [NVME_ADM_CMD_DELETE_CQ]        = NVME_CMD_EFF_CSUPP,
    [NVME_ADM_CMD_CREATE_CQ]        = NVME_CMD_EFF_CSUPP,
    [NVME_ADM_CMD_IDENTIFY]         = NVME_CMD_EFF_CSUPP,
    [NVME_ADM_CMD_ABORT]            = NVME_CMD_EFF_CSUPP,
    [NVME_ADM_CMD_SET_FEATURES]     = NVME_CMD_EFF_CSUPP,
    [NVME_ADM_CMD_GET_FEATURES]     = NVME_CMD_EFF_CSUPP,
    [NVME_ADM_CMD_ASYNC_EV_REQ]     = NVME_CMD_EFF_CSUPP,
    [NVME_ADM_CMD_NS_ATTACHMENT]    = NVME_CMD_EFF_CSUPP | NVME_CMD_EFF_NIC,
    [NVME_ADM_CMD_VIRT_MNGMT]       = NVME_CMD_EFF_CSUPP,
    [NVME_ADM_CMD_DBBUF_CONFIG]     = NVME_CMD_EFF_CSUPP,
    [NVME_ADM_CMD_FORMAT_NVM]       = NVME_CMD_EFF_CSUPP | NVME_CMD_EFF_LBCC,
};

static const uint32_t nvme_cse_iocs_none[256];

static const uint32_t nvme_cse_iocs_nvm[256] = {
    [NVME_CMD_FLUSH]                = NVME_CMD_EFF_CSUPP | NVME_CMD_EFF_LBCC,
    [NVME_CMD_WRITE_ZEROES]         = NVME_CMD_EFF_CSUPP | NVME_CMD_EFF_LBCC,
    [NVME_CMD_WRITE]                = NVME_CMD_EFF_CSUPP | NVME_CMD_EFF_LBCC,
    [NVME_CMD_READ]                 = NVME_CMD_EFF_CSUPP,
    [NVME_CMD_DSM]                  = NVME_CMD_EFF_CSUPP | NVME_CMD_EFF_LBCC,
    [NVME_CMD_VERIFY]               = NVME_CMD_EFF_CSUPP,
    [NVME_CMD_COPY]                 = NVME_CMD_EFF_CSUPP | NVME_CMD_EFF_LBCC,
    [NVME_CMD_COMPARE]              = NVME_CMD_EFF_CSUPP,
};

static const uint32_t nvme_cse_iocs_zoned[256] = {
    [NVME_CMD_FLUSH]                = NVME_CMD_EFF_CSUPP | NVME_CMD_EFF_LBCC,
    [NVME_CMD_WRITE_ZEROES]         = NVME_CMD_EFF_CSUPP | NVME_CMD_EFF_LBCC,
    [NVME_CMD_WRITE]                = NVME_CMD_EFF_CSUPP | NVME_CMD_EFF_LBCC,
    [NVME_CMD_READ]                 = NVME_CMD_EFF_CSUPP,
    [NVME_CMD_DSM]                  = NVME_CMD_EFF_CSUPP | NVME_CMD_EFF_LBCC,
    [NVME_CMD_VERIFY]               = NVME_CMD_EFF_CSUPP,
    [NVME_CMD_COPY]                 = NVME_CMD_EFF_CSUPP | NVME_CMD_EFF_LBCC,
    [NVME_CMD_COMPARE]              = NVME_CMD_EFF_CSUPP,
    [NVME_CMD_ZONE_APPEND]          = NVME_CMD_EFF_CSUPP | NVME_CMD_EFF_LBCC,
    [NVME_CMD_ZONE_MGMT_SEND]       = NVME_CMD_EFF_CSUPP | NVME_CMD_EFF_LBCC,
    [NVME_CMD_ZONE_MGMT_RECV]       = NVME_CMD_EFF_CSUPP,
};

static void nvme_process_sq(void *opaque);
static void nvme_ctrl_reset(NvmeCtrl *n, NvmeResetType rst);

static uint16_t nvme_sqid(NvmeRequest *req)
{
    return le16_to_cpu(req->sq->sqid);
}

static void nvme_assign_zone_state(NvmeNamespace *ns, NvmeZone *zone,
                                   NvmeZoneState state)
{
    if (QTAILQ_IN_USE(zone, entry)) {
        switch (nvme_get_zone_state(zone)) {
        case NVME_ZONE_STATE_EXPLICITLY_OPEN:
            QTAILQ_REMOVE(&ns->exp_open_zones, zone, entry);
            break;
        case NVME_ZONE_STATE_IMPLICITLY_OPEN:
            QTAILQ_REMOVE(&ns->imp_open_zones, zone, entry);
            break;
        case NVME_ZONE_STATE_CLOSED:
            QTAILQ_REMOVE(&ns->closed_zones, zone, entry);
            break;
        case NVME_ZONE_STATE_FULL:
            QTAILQ_REMOVE(&ns->full_zones, zone, entry);
        default:
            ;
        }
    }

    nvme_set_zone_state(zone, state);

    switch (state) {
    case NVME_ZONE_STATE_EXPLICITLY_OPEN:
        QTAILQ_INSERT_TAIL(&ns->exp_open_zones, zone, entry);
        break;
    case NVME_ZONE_STATE_IMPLICITLY_OPEN:
        QTAILQ_INSERT_TAIL(&ns->imp_open_zones, zone, entry);
        break;
    case NVME_ZONE_STATE_CLOSED:
        QTAILQ_INSERT_TAIL(&ns->closed_zones, zone, entry);
        break;
    case NVME_ZONE_STATE_FULL:
        QTAILQ_INSERT_TAIL(&ns->full_zones, zone, entry);
    case NVME_ZONE_STATE_READ_ONLY:
        break;
    default:
        zone->d.za = 0;
    }
}

static uint16_t nvme_zns_check_resources(NvmeNamespace *ns, uint32_t act,
                                         uint32_t opn, uint32_t zrwa)
{
    if (ns->params.max_active_zones != 0 &&
        ns->nr_active_zones + act > ns->params.max_active_zones) {
        trace_pci_nvme_err_insuff_active_res(ns->params.max_active_zones);
        return NVME_ZONE_TOO_MANY_ACTIVE | NVME_DNR;
    }

    if (ns->params.max_open_zones != 0 &&
        ns->nr_open_zones + opn > ns->params.max_open_zones) {
        trace_pci_nvme_err_insuff_open_res(ns->params.max_open_zones);
        return NVME_ZONE_TOO_MANY_OPEN | NVME_DNR;
    }

    if (zrwa > ns->zns.numzrwa) {
        return NVME_NOZRWA | NVME_DNR;
    }

    return NVME_SUCCESS;
}

/*
 * Check if we can open a zone without exceeding open/active limits.
 * AOR stands for "Active and Open Resources" (see TP 4053 section 2.5).
 */
static uint16_t nvme_aor_check(NvmeNamespace *ns, uint32_t act, uint32_t opn)
{
    return nvme_zns_check_resources(ns, act, opn, 0);
}

static bool nvme_addr_is_cmb(NvmeCtrl *n, hwaddr addr)
{
    hwaddr hi, lo;

    if (!n->cmb.cmse) {
        return false;
    }

    lo = n->params.legacy_cmb ? n->cmb.mem.addr : n->cmb.cba;
    hi = lo + int128_get64(n->cmb.mem.size);

    return addr >= lo && addr < hi;
}

static inline void *nvme_addr_to_cmb(NvmeCtrl *n, hwaddr addr)
{
    hwaddr base = n->params.legacy_cmb ? n->cmb.mem.addr : n->cmb.cba;
    return &n->cmb.buf[addr - base];
}

static bool nvme_addr_is_pmr(NvmeCtrl *n, hwaddr addr)
{
    hwaddr hi;

    if (!n->pmr.cmse) {
        return false;
    }

    hi = n->pmr.cba + int128_get64(n->pmr.dev->mr.size);

    return addr >= n->pmr.cba && addr < hi;
}

static inline void *nvme_addr_to_pmr(NvmeCtrl *n, hwaddr addr)
{
    return memory_region_get_ram_ptr(&n->pmr.dev->mr) + (addr - n->pmr.cba);
}

static inline bool nvme_addr_is_iomem(NvmeCtrl *n, hwaddr addr)
{
    hwaddr hi, lo;

    /*
     * The purpose of this check is to guard against invalid "local" access to
     * the iomem (i.e. controller registers). Thus, we check against the range
     * covered by the 'bar0' MemoryRegion since that is currently composed of
     * two subregions (the NVMe "MBAR" and the MSI-X table/pba). Note, however,
     * that if the device model is ever changed to allow the CMB to be located
     * in BAR0 as well, then this must be changed.
     */
    lo = n->bar0.addr;
    hi = lo + int128_get64(n->bar0.size);

    return addr >= lo && addr < hi;
}

static int nvme_addr_read(NvmeCtrl *n, hwaddr addr, void *buf, int size)
{
    hwaddr hi = addr + size - 1;
    if (hi < addr) {
        return 1;
    }

    if (n->bar.cmbsz && nvme_addr_is_cmb(n, addr) && nvme_addr_is_cmb(n, hi)) {
        memcpy(buf, nvme_addr_to_cmb(n, addr), size);
        return 0;
    }

    if (nvme_addr_is_pmr(n, addr) && nvme_addr_is_pmr(n, hi)) {
        memcpy(buf, nvme_addr_to_pmr(n, addr), size);
        return 0;
    }

    return pci_dma_read(&n->parent_obj, addr, buf, size);
}

static int nvme_addr_write(NvmeCtrl *n, hwaddr addr, const void *buf, int size)
{
    hwaddr hi = addr + size - 1;
    if (hi < addr) {
        return 1;
    }

    if (n->bar.cmbsz && nvme_addr_is_cmb(n, addr) && nvme_addr_is_cmb(n, hi)) {
        memcpy(nvme_addr_to_cmb(n, addr), buf, size);
        return 0;
    }

    if (nvme_addr_is_pmr(n, addr) && nvme_addr_is_pmr(n, hi)) {
        memcpy(nvme_addr_to_pmr(n, addr), buf, size);
        return 0;
    }

    return pci_dma_write(&n->parent_obj, addr, buf, size);
}

static bool nvme_nsid_valid(NvmeCtrl *n, uint32_t nsid)
{
    return nsid &&
        (nsid == NVME_NSID_BROADCAST || nsid <= NVME_MAX_NAMESPACES);
}

static int nvme_check_sqid(NvmeCtrl *n, uint16_t sqid)
{
    return sqid < n->conf_ioqpairs + 1 && n->sq[sqid] != NULL ? 0 : -1;
}

static int nvme_check_cqid(NvmeCtrl *n, uint16_t cqid)
{
    return cqid < n->conf_ioqpairs + 1 && n->cq[cqid] != NULL ? 0 : -1;
}

static void nvme_inc_cq_tail(NvmeCQueue *cq)
{
    cq->tail++;
    if (cq->tail >= cq->size) {
        cq->tail = 0;
        cq->phase = !cq->phase;
    }
}

static void nvme_inc_sq_head(NvmeSQueue *sq)
{
    sq->head = (sq->head + 1) % sq->size;
}

static uint8_t nvme_cq_full(NvmeCQueue *cq)
{
    return (cq->tail + 1) % cq->size == cq->head;
}

static uint8_t nvme_sq_empty(NvmeSQueue *sq)
{
    return sq->head == sq->tail;
}

static void nvme_irq_check(NvmeCtrl *n)
{
    uint32_t intms = ldl_le_p(&n->bar.intms);

    if (msix_enabled(&(n->parent_obj))) {
        return;
    }
    if (~intms & n->irq_status) {
        pci_irq_assert(&n->parent_obj);
    } else {
        pci_irq_deassert(&n->parent_obj);
    }
}

static void nvme_irq_assert(NvmeCtrl *n, NvmeCQueue *cq)
{
    if (cq->irq_enabled) {
        if (msix_enabled(&(n->parent_obj))) {
            trace_pci_nvme_irq_msix(cq->vector);
            msix_notify(&(n->parent_obj), cq->vector);
        } else {
            trace_pci_nvme_irq_pin();
            assert(cq->vector < 32);
            n->irq_status |= 1 << cq->vector;
            nvme_irq_check(n);
        }
    } else {
        trace_pci_nvme_irq_masked();
    }
}

static void nvme_irq_deassert(NvmeCtrl *n, NvmeCQueue *cq)
{
    if (cq->irq_enabled) {
        if (msix_enabled(&(n->parent_obj))) {
            return;
        } else {
            assert(cq->vector < 32);
            if (!n->cq_pending) {
                n->irq_status &= ~(1 << cq->vector);
            }
            nvme_irq_check(n);
        }
    }
}

static void nvme_req_clear(NvmeRequest *req)
{
    req->ns = NULL;
    req->opaque = NULL;
    req->aiocb = NULL;
    memset(&req->cqe, 0x0, sizeof(req->cqe));
    req->status = NVME_SUCCESS;
}

static inline void nvme_sg_init(NvmeCtrl *n, NvmeSg *sg, bool dma)
{
    if (dma) {
        pci_dma_sglist_init(&sg->qsg, &n->parent_obj, 0);
        sg->flags = NVME_SG_DMA;
    } else {
        qemu_iovec_init(&sg->iov, 0);
    }

    sg->flags |= NVME_SG_ALLOC;
}

static inline void nvme_sg_unmap(NvmeSg *sg)
{
    if (!(sg->flags & NVME_SG_ALLOC)) {
        return;
    }

    if (sg->flags & NVME_SG_DMA) {
        qemu_sglist_destroy(&sg->qsg);
    } else {
        qemu_iovec_destroy(&sg->iov);
    }

    memset(sg, 0x0, sizeof(*sg));
}

/*
 * When metadata is transfered as extended LBAs, the DPTR mapped into `sg`
 * holds both data and metadata. This function splits the data and metadata
 * into two separate QSG/IOVs.
 */
static void nvme_sg_split(NvmeSg *sg, NvmeNamespace *ns, NvmeSg *data,
                          NvmeSg *mdata)
{
    NvmeSg *dst = data;
    uint32_t trans_len, count = ns->lbasz;
    uint64_t offset = 0;
    bool dma = sg->flags & NVME_SG_DMA;
    size_t sge_len;
    size_t sg_len = dma ? sg->qsg.size : sg->iov.size;
    int sg_idx = 0;

    assert(sg->flags & NVME_SG_ALLOC);

    while (sg_len) {
        sge_len = dma ? sg->qsg.sg[sg_idx].len : sg->iov.iov[sg_idx].iov_len;

        trans_len = MIN(sg_len, count);
        trans_len = MIN(trans_len, sge_len - offset);

        if (dst) {
            if (dma) {
                qemu_sglist_add(&dst->qsg, sg->qsg.sg[sg_idx].base + offset,
                                trans_len);
            } else {
                qemu_iovec_add(&dst->iov,
                               sg->iov.iov[sg_idx].iov_base + offset,
                               trans_len);
            }
        }

        sg_len -= trans_len;
        count -= trans_len;
        offset += trans_len;

        if (count == 0) {
            dst = (dst == data) ? mdata : data;
            count = (dst == data) ? ns->lbasz : ns->lbaf.ms;
        }

        if (sge_len == offset) {
            offset = 0;
            sg_idx++;
        }
    }
}

static uint16_t nvme_map_addr_cmb(NvmeCtrl *n, QEMUIOVector *iov, hwaddr addr,
                                  size_t len)
{
    if (!len) {
        return NVME_SUCCESS;
    }

    trace_pci_nvme_map_addr_cmb(addr, len);

    if (!nvme_addr_is_cmb(n, addr) || !nvme_addr_is_cmb(n, addr + len - 1)) {
        return NVME_DATA_TRAS_ERROR;
    }

    qemu_iovec_add(iov, nvme_addr_to_cmb(n, addr), len);

    return NVME_SUCCESS;
}

static uint16_t nvme_map_addr_pmr(NvmeCtrl *n, QEMUIOVector *iov, hwaddr addr,
                                  size_t len)
{
    if (!len) {
        return NVME_SUCCESS;
    }

    if (!nvme_addr_is_pmr(n, addr) || !nvme_addr_is_pmr(n, addr + len - 1)) {
        return NVME_DATA_TRAS_ERROR;
    }

    qemu_iovec_add(iov, nvme_addr_to_pmr(n, addr), len);

    return NVME_SUCCESS;
}

static uint16_t nvme_map_addr(NvmeCtrl *n, NvmeSg *sg, hwaddr addr, size_t len)
{
    bool cmb = false, pmr = false;

    if (!len) {
        return NVME_SUCCESS;
    }

    trace_pci_nvme_map_addr(addr, len);

    if (nvme_addr_is_iomem(n, addr)) {
        return NVME_DATA_TRAS_ERROR;
    }

    if (nvme_addr_is_cmb(n, addr)) {
        cmb = true;
    } else if (nvme_addr_is_pmr(n, addr)) {
        pmr = true;
    }

    if (cmb || pmr) {
        if (sg->flags & NVME_SG_DMA) {
            return NVME_INVALID_USE_OF_CMB | NVME_DNR;
        }

        if (sg->iov.niov + 1 > IOV_MAX) {
            goto max_mappings_exceeded;
        }

        if (cmb) {
            return nvme_map_addr_cmb(n, &sg->iov, addr, len);
        } else {
            return nvme_map_addr_pmr(n, &sg->iov, addr, len);
        }
    }

    if (!(sg->flags & NVME_SG_DMA)) {
        return NVME_INVALID_USE_OF_CMB | NVME_DNR;
    }

    if (sg->qsg.nsg + 1 > IOV_MAX) {
        goto max_mappings_exceeded;
    }

    qemu_sglist_add(&sg->qsg, addr, len);

    return NVME_SUCCESS;

max_mappings_exceeded:
    NVME_GUEST_ERR(pci_nvme_ub_too_many_mappings,
                   "number of mappings exceed 1024");
    return NVME_INTERNAL_DEV_ERROR | NVME_DNR;
}

static inline bool nvme_addr_is_dma(NvmeCtrl *n, hwaddr addr)
{
    return !(nvme_addr_is_cmb(n, addr) || nvme_addr_is_pmr(n, addr));
}

static uint16_t nvme_map_prp(NvmeCtrl *n, NvmeSg *sg, uint64_t prp1,
                             uint64_t prp2, uint32_t len)
{
    hwaddr trans_len = n->page_size - (prp1 % n->page_size);
    trans_len = MIN(len, trans_len);
    int num_prps = (len >> n->page_bits) + 1;
    uint16_t status;
    int ret;

    trace_pci_nvme_map_prp(trans_len, len, prp1, prp2, num_prps);

    nvme_sg_init(n, sg, nvme_addr_is_dma(n, prp1));

    status = nvme_map_addr(n, sg, prp1, trans_len);
    if (status) {
        goto unmap;
    }

    len -= trans_len;
    if (len) {
        if (len > n->page_size) {
            uint64_t prp_list[n->max_prp_ents];
            uint32_t nents, prp_trans;
            int i = 0;

            /*
             * The first PRP list entry, pointed to by PRP2 may contain offset.
             * Hence, we need to calculate the number of entries in based on
             * that offset.
             */
            nents = (n->page_size - (prp2 & (n->page_size - 1))) >> 3;
            prp_trans = MIN(n->max_prp_ents, nents) * sizeof(uint64_t);
            ret = nvme_addr_read(n, prp2, (void *)prp_list, prp_trans);
            if (ret) {
                trace_pci_nvme_err_addr_read(prp2);
                status = NVME_DATA_TRAS_ERROR;
                goto unmap;
            }
            while (len != 0) {
                uint64_t prp_ent = le64_to_cpu(prp_list[i]);

                if (i == nents - 1 && len > n->page_size) {
                    if (unlikely(prp_ent & (n->page_size - 1))) {
                        trace_pci_nvme_err_invalid_prplist_ent(prp_ent);
                        status = NVME_INVALID_PRP_OFFSET | NVME_DNR;
                        goto unmap;
                    }

                    i = 0;
                    nents = (len + n->page_size - 1) >> n->page_bits;
                    nents = MIN(nents, n->max_prp_ents);
                    prp_trans = nents * sizeof(uint64_t);
                    ret = nvme_addr_read(n, prp_ent, (void *)prp_list,
                                         prp_trans);
                    if (ret) {
                        trace_pci_nvme_err_addr_read(prp_ent);
                        status = NVME_DATA_TRAS_ERROR;
                        goto unmap;
                    }
                    prp_ent = le64_to_cpu(prp_list[i]);
                }

                if (unlikely(prp_ent & (n->page_size - 1))) {
                    trace_pci_nvme_err_invalid_prplist_ent(prp_ent);
                    status = NVME_INVALID_PRP_OFFSET | NVME_DNR;
                    goto unmap;
                }

                trans_len = MIN(len, n->page_size);
                status = nvme_map_addr(n, sg, prp_ent, trans_len);
                if (status) {
                    goto unmap;
                }

                len -= trans_len;
                i++;
            }
        } else {
            if (unlikely(prp2 & (n->page_size - 1))) {
                trace_pci_nvme_err_invalid_prp2_align(prp2);
                status = NVME_INVALID_PRP_OFFSET | NVME_DNR;
                goto unmap;
            }
            status = nvme_map_addr(n, sg, prp2, len);
            if (status) {
                goto unmap;
            }
        }
    }

    return NVME_SUCCESS;

unmap:
    nvme_sg_unmap(sg);
    return status;
}

/*
 * Map 'nsgld' data descriptors from 'segment'. The function will subtract the
 * number of bytes mapped in len.
 */
static uint16_t nvme_map_sgl_data(NvmeCtrl *n, NvmeSg *sg,
                                  NvmeSglDescriptor *segment, uint64_t nsgld,
                                  size_t *len, NvmeCmd *cmd)
{
    dma_addr_t addr, trans_len;
    uint32_t dlen;
    uint16_t status;

    for (int i = 0; i < nsgld; i++) {
        uint8_t type = NVME_SGL_TYPE(segment[i].type);

        switch (type) {
        case NVME_SGL_DESCR_TYPE_DATA_BLOCK:
            break;
        case NVME_SGL_DESCR_TYPE_SEGMENT:
        case NVME_SGL_DESCR_TYPE_LAST_SEGMENT:
            return NVME_INVALID_NUM_SGL_DESCRS | NVME_DNR;
        default:
            return NVME_SGL_DESCR_TYPE_INVALID | NVME_DNR;
        }

        dlen = le32_to_cpu(segment[i].len);

        if (!dlen) {
            continue;
        }

        if (*len == 0) {
            /*
             * All data has been mapped, but the SGL contains additional
             * segments and/or descriptors. The controller might accept
             * ignoring the rest of the SGL.
             */
            uint32_t sgls = le32_to_cpu(n->id_ctrl.sgls);
            if (sgls & NVME_CTRL_SGLS_EXCESS_LENGTH) {
                break;
            }

            trace_pci_nvme_err_invalid_sgl_excess_length(dlen);
            return NVME_DATA_SGL_LEN_INVALID | NVME_DNR;
        }

        trans_len = MIN(*len, dlen);

        addr = le64_to_cpu(segment[i].addr);

        if (UINT64_MAX - addr < dlen) {
            return NVME_DATA_SGL_LEN_INVALID | NVME_DNR;
        }

        status = nvme_map_addr(n, sg, addr, trans_len);
        if (status) {
            return status;
        }

        *len -= trans_len;
    }

    return NVME_SUCCESS;
}

static uint16_t nvme_map_sgl(NvmeCtrl *n, NvmeSg *sg, NvmeSglDescriptor sgl,
                             size_t len, NvmeCmd *cmd)
{
    /*
     * Read the segment in chunks of 256 descriptors (one 4k page) to avoid
     * dynamically allocating a potentially huge SGL. The spec allows the SGL
     * to be larger (as in number of bytes required to describe the SGL
     * descriptors and segment chain) than the command transfer size, so it is
     * not bounded by MDTS.
     */
    const int SEG_CHUNK_SIZE = 256;

    NvmeSglDescriptor segment[SEG_CHUNK_SIZE], *sgld, *last_sgld;
    uint64_t nsgld;
    uint32_t seg_len;
    uint16_t status;
    hwaddr addr;
    int ret;

    sgld = &sgl;
    addr = le64_to_cpu(sgl.addr);

    trace_pci_nvme_map_sgl(NVME_SGL_TYPE(sgl.type), len);

    nvme_sg_init(n, sg, nvme_addr_is_dma(n, addr));

    /*
     * If the entire transfer can be described with a single data block it can
     * be mapped directly.
     */
    if (NVME_SGL_TYPE(sgl.type) == NVME_SGL_DESCR_TYPE_DATA_BLOCK) {
        status = nvme_map_sgl_data(n, sg, sgld, 1, &len, cmd);
        if (status) {
            goto unmap;
        }

        goto out;
    }

    for (;;) {
        switch (NVME_SGL_TYPE(sgld->type)) {
        case NVME_SGL_DESCR_TYPE_SEGMENT:
        case NVME_SGL_DESCR_TYPE_LAST_SEGMENT:
            break;
        default:
            return NVME_INVALID_SGL_SEG_DESCR | NVME_DNR;
        }

        seg_len = le32_to_cpu(sgld->len);

        /* check the length of the (Last) Segment descriptor */
        if (!seg_len || seg_len & 0xf) {
            return NVME_INVALID_SGL_SEG_DESCR | NVME_DNR;
        }

        if (UINT64_MAX - addr < seg_len) {
            return NVME_DATA_SGL_LEN_INVALID | NVME_DNR;
        }

        nsgld = seg_len / sizeof(NvmeSglDescriptor);

        while (nsgld > SEG_CHUNK_SIZE) {
            if (nvme_addr_read(n, addr, segment, sizeof(segment))) {
                trace_pci_nvme_err_addr_read(addr);
                status = NVME_DATA_TRAS_ERROR;
                goto unmap;
            }

            status = nvme_map_sgl_data(n, sg, segment, SEG_CHUNK_SIZE,
                                       &len, cmd);
            if (status) {
                goto unmap;
            }

            nsgld -= SEG_CHUNK_SIZE;
            addr += SEG_CHUNK_SIZE * sizeof(NvmeSglDescriptor);
        }

        ret = nvme_addr_read(n, addr, segment, nsgld *
                             sizeof(NvmeSglDescriptor));
        if (ret) {
            trace_pci_nvme_err_addr_read(addr);
            status = NVME_DATA_TRAS_ERROR;
            goto unmap;
        }

        last_sgld = &segment[nsgld - 1];

        /*
         * If the segment ends with a Data Block, then we are done.
         */
        if (NVME_SGL_TYPE(last_sgld->type) == NVME_SGL_DESCR_TYPE_DATA_BLOCK) {
            status = nvme_map_sgl_data(n, sg, segment, nsgld, &len, cmd);
            if (status) {
                goto unmap;
            }

            goto out;
        }

        /*
         * If the last descriptor was not a Data Block, then the current
         * segment must not be a Last Segment.
         */
        if (NVME_SGL_TYPE(sgld->type) == NVME_SGL_DESCR_TYPE_LAST_SEGMENT) {
            status = NVME_INVALID_SGL_SEG_DESCR | NVME_DNR;
            goto unmap;
        }

        sgld = last_sgld;
        addr = le64_to_cpu(sgld->addr);

        /*
         * Do not map the last descriptor; it will be a Segment or Last Segment
         * descriptor and is handled by the next iteration.
         */
        status = nvme_map_sgl_data(n, sg, segment, nsgld - 1, &len, cmd);
        if (status) {
            goto unmap;
        }
    }

out:
    /* if there is any residual left in len, the SGL was too short */
    if (len) {
        status = NVME_DATA_SGL_LEN_INVALID | NVME_DNR;
        goto unmap;
    }

    return NVME_SUCCESS;

unmap:
    nvme_sg_unmap(sg);
    return status;
}

uint16_t nvme_map_dptr(NvmeCtrl *n, NvmeSg *sg, size_t len,
                       NvmeCmd *cmd)
{
    uint64_t prp1, prp2;

    switch (NVME_CMD_FLAGS_PSDT(cmd->flags)) {
    case NVME_PSDT_PRP:
        prp1 = le64_to_cpu(cmd->dptr.prp1);
        prp2 = le64_to_cpu(cmd->dptr.prp2);

        return nvme_map_prp(n, sg, prp1, prp2, len);
    case NVME_PSDT_SGL_MPTR_CONTIGUOUS:
    case NVME_PSDT_SGL_MPTR_SGL:
        return nvme_map_sgl(n, sg, cmd->dptr.sgl, len, cmd);
    default:
        return NVME_INVALID_FIELD;
    }
}

static uint16_t nvme_map_mptr(NvmeCtrl *n, NvmeSg *sg, size_t len,
                              NvmeCmd *cmd)
{
    int psdt = NVME_CMD_FLAGS_PSDT(cmd->flags);
    hwaddr mptr = le64_to_cpu(cmd->mptr);
    uint16_t status;

    if (psdt == NVME_PSDT_SGL_MPTR_SGL) {
        NvmeSglDescriptor sgl;

        if (nvme_addr_read(n, mptr, &sgl, sizeof(sgl))) {
            return NVME_DATA_TRAS_ERROR;
        }

        status = nvme_map_sgl(n, sg, sgl, len, cmd);
        if (status && (status & 0x7ff) == NVME_DATA_SGL_LEN_INVALID) {
            status = NVME_MD_SGL_LEN_INVALID | NVME_DNR;
        }

        return status;
    }

    nvme_sg_init(n, sg, nvme_addr_is_dma(n, mptr));
    status = nvme_map_addr(n, sg, mptr, len);
    if (status) {
        nvme_sg_unmap(sg);
    }

    return status;
}

static uint16_t nvme_map_data(NvmeCtrl *n, uint32_t nlb, NvmeRequest *req)
{
    NvmeNamespace *ns = req->ns;
    NvmeRwCmd *rw = (NvmeRwCmd *)&req->cmd;
    bool pi = !!NVME_ID_NS_DPS_TYPE(ns->id_ns.dps);
    bool pract = !!(le16_to_cpu(rw->control) & NVME_RW_PRINFO_PRACT);
    size_t len = nvme_l2b(ns, nlb);
    uint16_t status;

    if (nvme_ns_ext(ns) &&
        !(pi && pract && ns->lbaf.ms == nvme_pi_tuple_size(ns))) {
        NvmeSg sg;

        len += nvme_m2b(ns, nlb);

        status = nvme_map_dptr(n, &sg, len, &req->cmd);
        if (status) {
            return status;
        }

        nvme_sg_init(n, &req->sg, sg.flags & NVME_SG_DMA);
        nvme_sg_split(&sg, ns, &req->sg, NULL);
        nvme_sg_unmap(&sg);

        return NVME_SUCCESS;
    }

    return nvme_map_dptr(n, &req->sg, len, &req->cmd);
}

static uint16_t nvme_map_mdata(NvmeCtrl *n, uint32_t nlb, NvmeRequest *req)
{
    NvmeNamespace *ns = req->ns;
    size_t len = nvme_m2b(ns, nlb);
    uint16_t status;

    if (nvme_ns_ext(ns)) {
        NvmeSg sg;

        len += nvme_l2b(ns, nlb);

        status = nvme_map_dptr(n, &sg, len, &req->cmd);
        if (status) {
            return status;
        }

        nvme_sg_init(n, &req->sg, sg.flags & NVME_SG_DMA);
        nvme_sg_split(&sg, ns, NULL, &req->sg);
        nvme_sg_unmap(&sg);

        return NVME_SUCCESS;
    }

    return nvme_map_mptr(n, &req->sg, len, &req->cmd);
}

static uint16_t nvme_tx_interleaved(NvmeCtrl *n, NvmeSg *sg, uint8_t *ptr,
                                    uint32_t len, uint32_t bytes,
                                    int32_t skip_bytes, int64_t offset,
                                    NvmeTxDirection dir)
{
    hwaddr addr;
    uint32_t trans_len, count = bytes;
    bool dma = sg->flags & NVME_SG_DMA;
    int64_t sge_len;
    int sg_idx = 0;
    int ret;

    assert(sg->flags & NVME_SG_ALLOC);

    while (len) {
        sge_len = dma ? sg->qsg.sg[sg_idx].len : sg->iov.iov[sg_idx].iov_len;

        if (sge_len - offset < 0) {
            offset -= sge_len;
            sg_idx++;
            continue;
        }

        if (sge_len == offset) {
            offset = 0;
            sg_idx++;
            continue;
        }

        trans_len = MIN(len, count);
        trans_len = MIN(trans_len, sge_len - offset);

        if (dma) {
            addr = sg->qsg.sg[sg_idx].base + offset;
        } else {
            addr = (hwaddr)(uintptr_t)sg->iov.iov[sg_idx].iov_base + offset;
        }

        if (dir == NVME_TX_DIRECTION_TO_DEVICE) {
            ret = nvme_addr_read(n, addr, ptr, trans_len);
        } else {
            ret = nvme_addr_write(n, addr, ptr, trans_len);
        }

        if (ret) {
            return NVME_DATA_TRAS_ERROR;
        }

        ptr += trans_len;
        len -= trans_len;
        count -= trans_len;
        offset += trans_len;

        if (count == 0) {
            count = bytes;
            offset += skip_bytes;
        }
    }

    return NVME_SUCCESS;
}

static uint16_t nvme_tx(NvmeCtrl *n, NvmeSg *sg, void *ptr, uint32_t len,
                        NvmeTxDirection dir)
{
    assert(sg->flags & NVME_SG_ALLOC);

    if (sg->flags & NVME_SG_DMA) {
        const MemTxAttrs attrs = MEMTXATTRS_UNSPECIFIED;
        dma_addr_t residual;

        if (dir == NVME_TX_DIRECTION_TO_DEVICE) {
            dma_buf_write(ptr, len, &residual, &sg->qsg, attrs);
        } else {
            dma_buf_read(ptr, len, &residual, &sg->qsg, attrs);
        }

        if (unlikely(residual)) {
            trace_pci_nvme_err_invalid_dma();
            return NVME_INVALID_FIELD | NVME_DNR;
        }
    } else {
        size_t bytes;

        if (dir == NVME_TX_DIRECTION_TO_DEVICE) {
            bytes = qemu_iovec_to_buf(&sg->iov, 0, ptr, len);
        } else {
            bytes = qemu_iovec_from_buf(&sg->iov, 0, ptr, len);
        }

        if (unlikely(bytes != len)) {
            trace_pci_nvme_err_invalid_dma();
            return NVME_INVALID_FIELD | NVME_DNR;
        }
    }

    return NVME_SUCCESS;
}

static inline uint16_t nvme_c2h(NvmeCtrl *n, void *ptr, uint32_t len,
                                NvmeRequest *req)
{
    uint16_t status;

    status = nvme_map_dptr(n, &req->sg, len, &req->cmd);
    if (status) {
        return status;
    }

    return nvme_tx(n, &req->sg, ptr, len, NVME_TX_DIRECTION_FROM_DEVICE);
}

static inline uint16_t nvme_h2c(NvmeCtrl *n, void *ptr, uint32_t len,
                                NvmeRequest *req)
{
    uint16_t status;

    status = nvme_map_dptr(n, &req->sg, len, &req->cmd);
    if (status) {
        return status;
    }

    return nvme_tx(n, &req->sg, ptr, len, NVME_TX_DIRECTION_TO_DEVICE);
}

uint16_t nvme_bounce_data(NvmeCtrl *n, void *ptr, uint32_t len,
                          NvmeTxDirection dir, NvmeRequest *req)
{
    NvmeNamespace *ns = req->ns;
    NvmeRwCmd *rw = (NvmeRwCmd *)&req->cmd;
    bool pi = !!NVME_ID_NS_DPS_TYPE(ns->id_ns.dps);
    bool pract = !!(le16_to_cpu(rw->control) & NVME_RW_PRINFO_PRACT);

    if (nvme_ns_ext(ns) &&
        !(pi && pract && ns->lbaf.ms == nvme_pi_tuple_size(ns))) {
        return nvme_tx_interleaved(n, &req->sg, ptr, len, ns->lbasz,
                                   ns->lbaf.ms, 0, dir);
    }

    return nvme_tx(n, &req->sg, ptr, len, dir);
}

uint16_t nvme_bounce_mdata(NvmeCtrl *n, void *ptr, uint32_t len,
                           NvmeTxDirection dir, NvmeRequest *req)
{
    NvmeNamespace *ns = req->ns;
    uint16_t status;

    if (nvme_ns_ext(ns)) {
        return nvme_tx_interleaved(n, &req->sg, ptr, len, ns->lbaf.ms,
                                   ns->lbasz, ns->lbasz, dir);
    }

    nvme_sg_unmap(&req->sg);

    status = nvme_map_mptr(n, &req->sg, len, &req->cmd);
    if (status) {
        return status;
    }

    return nvme_tx(n, &req->sg, ptr, len, dir);
}

static inline void nvme_blk_read(BlockBackend *blk, int64_t offset,
                                 BlockCompletionFunc *cb, NvmeRequest *req)
{
    assert(req->sg.flags & NVME_SG_ALLOC);

    if (req->sg.flags & NVME_SG_DMA) {
        req->aiocb = dma_blk_read(blk, &req->sg.qsg, offset, BDRV_SECTOR_SIZE,
                                  cb, req);
    } else {
        req->aiocb = blk_aio_preadv(blk, offset, &req->sg.iov, 0, cb, req);
    }
}

static inline void nvme_blk_write(BlockBackend *blk, int64_t offset,
                                  BlockCompletionFunc *cb, NvmeRequest *req)
{
    assert(req->sg.flags & NVME_SG_ALLOC);

    if (req->sg.flags & NVME_SG_DMA) {
        req->aiocb = dma_blk_write(blk, &req->sg.qsg, offset, BDRV_SECTOR_SIZE,
                                   cb, req);
    } else {
        req->aiocb = blk_aio_pwritev(blk, offset, &req->sg.iov, 0, cb, req);
    }
}

static void nvme_update_cq_head(NvmeCQueue *cq)
{
    pci_dma_read(&cq->ctrl->parent_obj, cq->db_addr, &cq->head,
            sizeof(cq->head));
    trace_pci_nvme_shadow_doorbell_cq(cq->cqid, cq->head);
}

static void nvme_post_cqes(void *opaque)
{
    NvmeCQueue *cq = opaque;
    NvmeCtrl *n = cq->ctrl;
    NvmeRequest *req, *next;
    bool pending = cq->head != cq->tail;
    int ret;

    QTAILQ_FOREACH_SAFE(req, &cq->req_list, entry, next) {
        NvmeSQueue *sq;
        hwaddr addr;

        if (n->dbbuf_enabled) {
            nvme_update_cq_head(cq);
        }

        if (nvme_cq_full(cq)) {
            break;
        }

        sq = req->sq;
        req->cqe.status = cpu_to_le16((req->status << 1) | cq->phase);
        req->cqe.sq_id = cpu_to_le16(sq->sqid);
        req->cqe.sq_head = cpu_to_le16(sq->head);
        addr = cq->dma_addr + cq->tail * n->cqe_size;
        ret = pci_dma_write(&n->parent_obj, addr, (void *)&req->cqe,
                            sizeof(req->cqe));
        if (ret) {
            trace_pci_nvme_err_addr_write(addr);
            trace_pci_nvme_err_cfs();
            stl_le_p(&n->bar.csts, NVME_CSTS_FAILED);
            break;
        }
        QTAILQ_REMOVE(&cq->req_list, req, entry);
        nvme_inc_cq_tail(cq);
        nvme_sg_unmap(&req->sg);
        QTAILQ_INSERT_TAIL(&sq->req_list, req, entry);
    }
    if (cq->tail != cq->head) {
        if (cq->irq_enabled && !pending) {
            n->cq_pending++;
        }

        nvme_irq_assert(n, cq);
    }
}

static void nvme_enqueue_req_completion(NvmeCQueue *cq, NvmeRequest *req)
{
    assert(cq->cqid == req->sq->cqid);
    trace_pci_nvme_enqueue_req_completion(nvme_cid(req), cq->cqid,
                                          le32_to_cpu(req->cqe.result),
                                          le32_to_cpu(req->cqe.dw1),
                                          req->status);

    if (req->status) {
        trace_pci_nvme_err_req_status(nvme_cid(req), nvme_nsid(req->ns),
                                      req->status, req->cmd.opcode);
    }

    QTAILQ_REMOVE(&req->sq->out_req_list, req, entry);
    QTAILQ_INSERT_TAIL(&cq->req_list, req, entry);

    qemu_bh_schedule(cq->bh);
}

static void nvme_process_aers(void *opaque)
{
    NvmeCtrl *n = opaque;
    NvmeAsyncEvent *event, *next;

    trace_pci_nvme_process_aers(n->aer_queued);

    QTAILQ_FOREACH_SAFE(event, &n->aer_queue, entry, next) {
        NvmeRequest *req;
        NvmeAerResult *result;

        /* can't post cqe if there is nothing to complete */
        if (!n->outstanding_aers) {
            trace_pci_nvme_no_outstanding_aers();
            break;
        }

        /* ignore if masked (cqe posted, but event not cleared) */
        if (n->aer_mask & (1 << event->result.event_type)) {
            trace_pci_nvme_aer_masked(event->result.event_type, n->aer_mask);
            continue;
        }

        QTAILQ_REMOVE(&n->aer_queue, event, entry);
        n->aer_queued--;

        n->aer_mask |= 1 << event->result.event_type;
        n->outstanding_aers--;

        req = n->aer_reqs[n->outstanding_aers];

        result = (NvmeAerResult *) &req->cqe.result;
        result->event_type = event->result.event_type;
        result->event_info = event->result.event_info;
        result->log_page = event->result.log_page;
        g_free(event);

        trace_pci_nvme_aer_post_cqe(result->event_type, result->event_info,
                                    result->log_page);

        nvme_enqueue_req_completion(&n->admin_cq, req);
    }
}

static void nvme_enqueue_event(NvmeCtrl *n, uint8_t event_type,
                               uint8_t event_info, uint8_t log_page)
{
    NvmeAsyncEvent *event;

    trace_pci_nvme_enqueue_event(event_type, event_info, log_page);

    if (n->aer_queued == n->params.aer_max_queued) {
        trace_pci_nvme_enqueue_event_noqueue(n->aer_queued);
        return;
    }

    event = g_new(NvmeAsyncEvent, 1);
    event->result = (NvmeAerResult) {
        .event_type = event_type,
        .event_info = event_info,
        .log_page   = log_page,
    };

    QTAILQ_INSERT_TAIL(&n->aer_queue, event, entry);
    n->aer_queued++;

    nvme_process_aers(n);
}

static void nvme_smart_event(NvmeCtrl *n, uint8_t event)
{
    uint8_t aer_info;

    /* Ref SPEC <Asynchronous Event Information 0x2013 SMART / Health Status> */
    if (!(NVME_AEC_SMART(n->features.async_config) & event)) {
        return;
    }

    switch (event) {
    case NVME_SMART_SPARE:
        aer_info = NVME_AER_INFO_SMART_SPARE_THRESH;
        break;
    case NVME_SMART_TEMPERATURE:
        aer_info = NVME_AER_INFO_SMART_TEMP_THRESH;
        break;
    case NVME_SMART_RELIABILITY:
    case NVME_SMART_MEDIA_READ_ONLY:
    case NVME_SMART_FAILED_VOLATILE_MEDIA:
    case NVME_SMART_PMR_UNRELIABLE:
        aer_info = NVME_AER_INFO_SMART_RELIABILITY;
        break;
    default:
        return;
    }

    nvme_enqueue_event(n, NVME_AER_TYPE_SMART, aer_info, NVME_LOG_SMART_INFO);
}

static void nvme_clear_events(NvmeCtrl *n, uint8_t event_type)
{
    n->aer_mask &= ~(1 << event_type);
    if (!QTAILQ_EMPTY(&n->aer_queue)) {
        nvme_process_aers(n);
    }
}

static inline uint16_t nvme_check_mdts(NvmeCtrl *n, size_t len)
{
    uint8_t mdts = n->params.mdts;

    if (mdts && len > n->page_size << mdts) {
        trace_pci_nvme_err_mdts(len);
        return NVME_INVALID_FIELD | NVME_DNR;
    }

    return NVME_SUCCESS;
}

static inline uint16_t nvme_check_bounds(NvmeNamespace *ns, uint64_t slba,
                                         uint32_t nlb)
{
    uint64_t nsze = le64_to_cpu(ns->id_ns.nsze);

    if (unlikely(UINT64_MAX - slba < nlb || slba + nlb > nsze)) {
        trace_pci_nvme_err_invalid_lba_range(slba, nlb, nsze);
        return NVME_LBA_RANGE | NVME_DNR;
    }

    return NVME_SUCCESS;
}

static int nvme_block_status_all(NvmeNamespace *ns, uint64_t slba,
                                 uint32_t nlb, int flags)
{
    BlockDriverState *bs = blk_bs(ns->blkconf.blk);

    int64_t pnum = 0, bytes = nvme_l2b(ns, nlb);
    int64_t offset = nvme_l2b(ns, slba);
    int ret;

    /*
     * `pnum` holds the number of bytes after offset that shares the same
     * allocation status as the byte at offset. If `pnum` is different from
     * `bytes`, we should check the allocation status of the next range and
     * continue this until all bytes have been checked.
     */
    do {
        bytes -= pnum;

        ret = bdrv_block_status(bs, offset, bytes, &pnum, NULL, NULL);
        if (ret < 0) {
            return ret;
        }


        trace_pci_nvme_block_status(offset, bytes, pnum, ret,
                                    !!(ret & BDRV_BLOCK_ZERO));

        if (!(ret & flags)) {
            return 1;
        }

        offset += pnum;
    } while (pnum != bytes);

    return 0;
}

static uint16_t nvme_check_dulbe(NvmeNamespace *ns, uint64_t slba,
                                 uint32_t nlb)
{
    int ret;
    Error *err = NULL;

    ret = nvme_block_status_all(ns, slba, nlb, BDRV_BLOCK_DATA);
    if (ret) {
        if (ret < 0) {
            error_setg_errno(&err, -ret, "unable to get block status");
            error_report_err(err);

            return NVME_INTERNAL_DEV_ERROR;
        }

        return NVME_DULB;
    }

    return NVME_SUCCESS;
}

static void nvme_aio_err(NvmeRequest *req, int ret)
{
    uint16_t status = NVME_SUCCESS;
    Error *local_err = NULL;

    switch (req->cmd.opcode) {
    case NVME_CMD_READ:
        status = NVME_UNRECOVERED_READ;
        break;
    case NVME_CMD_FLUSH:
    case NVME_CMD_WRITE:
    case NVME_CMD_WRITE_ZEROES:
    case NVME_CMD_ZONE_APPEND:
        status = NVME_WRITE_FAULT;
        break;
    default:
        status = NVME_INTERNAL_DEV_ERROR;
        break;
    }

    trace_pci_nvme_err_aio(nvme_cid(req), strerror(-ret), status);

    error_setg_errno(&local_err, -ret, "aio failed");
    error_report_err(local_err);

    /*
     * Set the command status code to the first encountered error but allow a
     * subsequent Internal Device Error to trump it.
     */
    if (req->status && status != NVME_INTERNAL_DEV_ERROR) {
        return;
    }

    req->status = status;
}

static inline uint32_t nvme_zone_idx(NvmeNamespace *ns, uint64_t slba)
{
    return ns->zone_size_log2 > 0 ? slba >> ns->zone_size_log2 :
                                    slba / ns->zone_size;
}

static inline NvmeZone *nvme_get_zone_by_slba(NvmeNamespace *ns, uint64_t slba)
{
    uint32_t zone_idx = nvme_zone_idx(ns, slba);

    if (zone_idx >= ns->num_zones) {
        return NULL;
    }

    return &ns->zone_array[zone_idx];
}

static uint16_t nvme_check_zone_state_for_write(NvmeZone *zone)
{
    uint64_t zslba = zone->d.zslba;

    switch (nvme_get_zone_state(zone)) {
    case NVME_ZONE_STATE_EMPTY:
    case NVME_ZONE_STATE_IMPLICITLY_OPEN:
    case NVME_ZONE_STATE_EXPLICITLY_OPEN:
    case NVME_ZONE_STATE_CLOSED:
        return NVME_SUCCESS;
    case NVME_ZONE_STATE_FULL:
        trace_pci_nvme_err_zone_is_full(zslba);
        return NVME_ZONE_FULL;
    case NVME_ZONE_STATE_OFFLINE:
        trace_pci_nvme_err_zone_is_offline(zslba);
        return NVME_ZONE_OFFLINE;
    case NVME_ZONE_STATE_READ_ONLY:
        trace_pci_nvme_err_zone_is_read_only(zslba);
        return NVME_ZONE_READ_ONLY;
    default:
        assert(false);
    }

    return NVME_INTERNAL_DEV_ERROR;
}

static uint16_t nvme_check_zone_write(NvmeNamespace *ns, NvmeZone *zone,
                                      uint64_t slba, uint32_t nlb)
{
    uint64_t zcap = nvme_zone_wr_boundary(zone);
    uint16_t status;

    status = nvme_check_zone_state_for_write(zone);
    if (status) {
        return status;
    }

    if (zone->d.za & NVME_ZA_ZRWA_VALID) {
        uint64_t ezrwa = zone->w_ptr + 2 * ns->zns.zrwas;

        if (slba < zone->w_ptr || slba + nlb > ezrwa) {
            trace_pci_nvme_err_zone_invalid_write(slba, zone->w_ptr);
            return NVME_ZONE_INVALID_WRITE;
        }
    } else {
        if (unlikely(slba != zone->w_ptr)) {
            trace_pci_nvme_err_write_not_at_wp(slba, zone->d.zslba,
                                               zone->w_ptr);
            return NVME_ZONE_INVALID_WRITE;
        }
    }

    if (unlikely((slba + nlb) > zcap)) {
        trace_pci_nvme_err_zone_boundary(slba, nlb, zcap);
        return NVME_ZONE_BOUNDARY_ERROR;
    }

    return NVME_SUCCESS;
}

static uint16_t nvme_check_zone_state_for_read(NvmeZone *zone)
{
    switch (nvme_get_zone_state(zone)) {
    case NVME_ZONE_STATE_EMPTY:
    case NVME_ZONE_STATE_IMPLICITLY_OPEN:
    case NVME_ZONE_STATE_EXPLICITLY_OPEN:
    case NVME_ZONE_STATE_FULL:
    case NVME_ZONE_STATE_CLOSED:
    case NVME_ZONE_STATE_READ_ONLY:
        return NVME_SUCCESS;
    case NVME_ZONE_STATE_OFFLINE:
        trace_pci_nvme_err_zone_is_offline(zone->d.zslba);
        return NVME_ZONE_OFFLINE;
    default:
        assert(false);
    }

    return NVME_INTERNAL_DEV_ERROR;
}

static uint16_t nvme_check_zone_read(NvmeNamespace *ns, uint64_t slba,
                                     uint32_t nlb)
{
    NvmeZone *zone;
    uint64_t bndry, end;
    uint16_t status;

    zone = nvme_get_zone_by_slba(ns, slba);
    assert(zone);

    bndry = nvme_zone_rd_boundary(ns, zone);
    end = slba + nlb;

    status = nvme_check_zone_state_for_read(zone);
    if (status) {
        ;
    } else if (unlikely(end > bndry)) {
        if (!ns->params.cross_zone_read) {
            status = NVME_ZONE_BOUNDARY_ERROR;
        } else {
            /*
             * Read across zone boundary - check that all subsequent
             * zones that are being read have an appropriate state.
             */
            do {
                zone++;
                status = nvme_check_zone_state_for_read(zone);
                if (status) {
                    break;
                }
            } while (end > nvme_zone_rd_boundary(ns, zone));
        }
    }

    return status;
}

static uint16_t nvme_zrm_finish(NvmeNamespace *ns, NvmeZone *zone)
{
    switch (nvme_get_zone_state(zone)) {
    case NVME_ZONE_STATE_FULL:
        return NVME_SUCCESS;

    case NVME_ZONE_STATE_IMPLICITLY_OPEN:
    case NVME_ZONE_STATE_EXPLICITLY_OPEN:
        nvme_aor_dec_open(ns);
        /* fallthrough */
    case NVME_ZONE_STATE_CLOSED:
        nvme_aor_dec_active(ns);

        if (zone->d.za & NVME_ZA_ZRWA_VALID) {
            zone->d.za &= ~NVME_ZA_ZRWA_VALID;
            if (ns->params.numzrwa) {
                ns->zns.numzrwa++;
            }
        }

        /* fallthrough */
    case NVME_ZONE_STATE_EMPTY:
        nvme_assign_zone_state(ns, zone, NVME_ZONE_STATE_FULL);
        return NVME_SUCCESS;

    default:
        return NVME_ZONE_INVAL_TRANSITION;
    }
}

static uint16_t nvme_zrm_close(NvmeNamespace *ns, NvmeZone *zone)
{
    switch (nvme_get_zone_state(zone)) {
    case NVME_ZONE_STATE_EXPLICITLY_OPEN:
    case NVME_ZONE_STATE_IMPLICITLY_OPEN:
        nvme_aor_dec_open(ns);
        nvme_assign_zone_state(ns, zone, NVME_ZONE_STATE_CLOSED);
        /* fall through */
    case NVME_ZONE_STATE_CLOSED:
        return NVME_SUCCESS;

    default:
        return NVME_ZONE_INVAL_TRANSITION;
    }
}

static uint16_t nvme_zrm_reset(NvmeNamespace *ns, NvmeZone *zone)
{
    switch (nvme_get_zone_state(zone)) {
    case NVME_ZONE_STATE_EXPLICITLY_OPEN:
    case NVME_ZONE_STATE_IMPLICITLY_OPEN:
        nvme_aor_dec_open(ns);
        /* fallthrough */
    case NVME_ZONE_STATE_CLOSED:
        nvme_aor_dec_active(ns);

        if (zone->d.za & NVME_ZA_ZRWA_VALID) {
            if (ns->params.numzrwa) {
                ns->zns.numzrwa++;
            }
        }

        /* fallthrough */
    case NVME_ZONE_STATE_FULL:
        zone->w_ptr = zone->d.zslba;
        zone->d.wp = zone->w_ptr;
        nvme_assign_zone_state(ns, zone, NVME_ZONE_STATE_EMPTY);
        /* fallthrough */
    case NVME_ZONE_STATE_EMPTY:
        return NVME_SUCCESS;

    default:
        return NVME_ZONE_INVAL_TRANSITION;
    }
}

static void nvme_zrm_auto_transition_zone(NvmeNamespace *ns)
{
    NvmeZone *zone;

    if (ns->params.max_open_zones &&
        ns->nr_open_zones == ns->params.max_open_zones) {
        zone = QTAILQ_FIRST(&ns->imp_open_zones);
        if (zone) {
            /*
             * Automatically close this implicitly open zone.
             */
            QTAILQ_REMOVE(&ns->imp_open_zones, zone, entry);
            nvme_zrm_close(ns, zone);
        }
    }
}

enum {
    NVME_ZRM_AUTO = 1 << 0,
    NVME_ZRM_ZRWA = 1 << 1,
};

static uint16_t nvme_zrm_open_flags(NvmeCtrl *n, NvmeNamespace *ns,
                                    NvmeZone *zone, int flags)
{
    int act = 0;
    uint16_t status;

    switch (nvme_get_zone_state(zone)) {
    case NVME_ZONE_STATE_EMPTY:
        act = 1;

        /* fallthrough */

    case NVME_ZONE_STATE_CLOSED:
        if (n->params.auto_transition_zones) {
            nvme_zrm_auto_transition_zone(ns);
        }
        status = nvme_zns_check_resources(ns, act, 1,
                                          (flags & NVME_ZRM_ZRWA) ? 1 : 0);
        if (status) {
            return status;
        }

        if (act) {
            nvme_aor_inc_active(ns);
        }

        nvme_aor_inc_open(ns);

        if (flags & NVME_ZRM_AUTO) {
            nvme_assign_zone_state(ns, zone, NVME_ZONE_STATE_IMPLICITLY_OPEN);
            return NVME_SUCCESS;
        }

        /* fallthrough */

    case NVME_ZONE_STATE_IMPLICITLY_OPEN:
        if (flags & NVME_ZRM_AUTO) {
            return NVME_SUCCESS;
        }

        nvme_assign_zone_state(ns, zone, NVME_ZONE_STATE_EXPLICITLY_OPEN);

        /* fallthrough */

    case NVME_ZONE_STATE_EXPLICITLY_OPEN:
        if (flags & NVME_ZRM_ZRWA) {
            ns->zns.numzrwa--;

            zone->d.za |= NVME_ZA_ZRWA_VALID;
        }

        return NVME_SUCCESS;

    default:
        return NVME_ZONE_INVAL_TRANSITION;
    }
}

static inline uint16_t nvme_zrm_auto(NvmeCtrl *n, NvmeNamespace *ns,
                                     NvmeZone *zone)
{
    return nvme_zrm_open_flags(n, ns, zone, NVME_ZRM_AUTO);
}

static void nvme_advance_zone_wp(NvmeNamespace *ns, NvmeZone *zone,
                                 uint32_t nlb)
{
    zone->d.wp += nlb;

    if (zone->d.wp == nvme_zone_wr_boundary(zone)) {
        nvme_zrm_finish(ns, zone);
    }
}

static void nvme_zoned_zrwa_implicit_flush(NvmeNamespace *ns, NvmeZone *zone,
                                           uint32_t nlbc)
{
    uint16_t nzrwafgs = DIV_ROUND_UP(nlbc, ns->zns.zrwafg);

    nlbc = nzrwafgs * ns->zns.zrwafg;

    trace_pci_nvme_zoned_zrwa_implicit_flush(zone->d.zslba, nlbc);

    zone->w_ptr += nlbc;

    nvme_advance_zone_wp(ns, zone, nlbc);
}

static void nvme_finalize_zoned_write(NvmeNamespace *ns, NvmeRequest *req)
{
    NvmeRwCmd *rw = (NvmeRwCmd *)&req->cmd;
    NvmeZone *zone;
    uint64_t slba;
    uint32_t nlb;

    slba = le64_to_cpu(rw->slba);
    nlb = le16_to_cpu(rw->nlb) + 1;
    zone = nvme_get_zone_by_slba(ns, slba);
    assert(zone);

    if (zone->d.za & NVME_ZA_ZRWA_VALID) {
        uint64_t ezrwa = zone->w_ptr + ns->zns.zrwas - 1;
        uint64_t elba = slba + nlb - 1;

        if (elba > ezrwa) {
            nvme_zoned_zrwa_implicit_flush(ns, zone, elba - ezrwa);
        }

        return;
    }

    nvme_advance_zone_wp(ns, zone, nlb);
}

static inline bool nvme_is_write(NvmeRequest *req)
{
    NvmeRwCmd *rw = (NvmeRwCmd *)&req->cmd;

    return rw->opcode == NVME_CMD_WRITE ||
           rw->opcode == NVME_CMD_ZONE_APPEND ||
           rw->opcode == NVME_CMD_WRITE_ZEROES;
}

static AioContext *nvme_get_aio_context(BlockAIOCB *acb)
{
    return qemu_get_aio_context();
}

static void nvme_misc_cb(void *opaque, int ret)
{
    NvmeRequest *req = opaque;

    trace_pci_nvme_misc_cb(nvme_cid(req));

    if (ret) {
        nvme_aio_err(req, ret);
    }

    nvme_enqueue_req_completion(nvme_cq(req), req);
}

void nvme_rw_complete_cb(void *opaque, int ret)
{
    NvmeRequest *req = opaque;
    NvmeNamespace *ns = req->ns;
    BlockBackend *blk = ns->blkconf.blk;
    BlockAcctCookie *acct = &req->acct;
    BlockAcctStats *stats = blk_get_stats(blk);

    trace_pci_nvme_rw_complete_cb(nvme_cid(req), blk_name(blk));

    if (ret) {
        block_acct_failed(stats, acct);
        nvme_aio_err(req, ret);
    } else {
        block_acct_done(stats, acct);
    }

    if (ns->params.zoned && nvme_is_write(req)) {
        nvme_finalize_zoned_write(ns, req);
    }

    nvme_enqueue_req_completion(nvme_cq(req), req);
}

static void nvme_rw_cb(void *opaque, int ret)
{
    NvmeRequest *req = opaque;
    NvmeNamespace *ns = req->ns;

    BlockBackend *blk = ns->blkconf.blk;

    trace_pci_nvme_rw_cb(nvme_cid(req), blk_name(blk));

    if (ret) {
        goto out;
    }

    if (ns->lbaf.ms) {
        NvmeRwCmd *rw = (NvmeRwCmd *)&req->cmd;
        uint64_t slba = le64_to_cpu(rw->slba);
        uint32_t nlb = (uint32_t)le16_to_cpu(rw->nlb) + 1;
        uint64_t offset = nvme_moff(ns, slba);

        if (req->cmd.opcode == NVME_CMD_WRITE_ZEROES) {
            size_t mlen = nvme_m2b(ns, nlb);

            req->aiocb = blk_aio_pwrite_zeroes(blk, offset, mlen,
                                               BDRV_REQ_MAY_UNMAP,
                                               nvme_rw_complete_cb, req);
            return;
        }

        if (nvme_ns_ext(ns) || req->cmd.mptr) {
            uint16_t status;

            nvme_sg_unmap(&req->sg);
            status = nvme_map_mdata(nvme_ctrl(req), nlb, req);
            if (status) {
                ret = -EFAULT;
                goto out;
            }

            if (req->cmd.opcode == NVME_CMD_READ) {
                return nvme_blk_read(blk, offset, nvme_rw_complete_cb, req);
            }

            return nvme_blk_write(blk, offset, nvme_rw_complete_cb, req);
        }
    }

out:
    nvme_rw_complete_cb(req, ret);
}

static void nvme_verify_cb(void *opaque, int ret)
{
    NvmeBounceContext *ctx = opaque;
    NvmeRequest *req = ctx->req;
    NvmeNamespace *ns = req->ns;
    BlockBackend *blk = ns->blkconf.blk;
    BlockAcctCookie *acct = &req->acct;
    BlockAcctStats *stats = blk_get_stats(blk);
    NvmeRwCmd *rw = (NvmeRwCmd *)&req->cmd;
    uint64_t slba = le64_to_cpu(rw->slba);
    uint8_t prinfo = NVME_RW_PRINFO(le16_to_cpu(rw->control));
    uint16_t apptag = le16_to_cpu(rw->apptag);
    uint16_t appmask = le16_to_cpu(rw->appmask);
    uint64_t reftag = le32_to_cpu(rw->reftag);
    uint64_t cdw3 = le32_to_cpu(rw->cdw3);
    uint16_t status;

    reftag |= cdw3 << 32;

    trace_pci_nvme_verify_cb(nvme_cid(req), prinfo, apptag, appmask, reftag);

    if (ret) {
        block_acct_failed(stats, acct);
        nvme_aio_err(req, ret);
        goto out;
    }

    block_acct_done(stats, acct);

    if (NVME_ID_NS_DPS_TYPE(ns->id_ns.dps)) {
        status = nvme_dif_mangle_mdata(ns, ctx->mdata.bounce,
                                       ctx->mdata.iov.size, slba);
        if (status) {
            req->status = status;
            goto out;
        }

        req->status = nvme_dif_check(ns, ctx->data.bounce, ctx->data.iov.size,
                                     ctx->mdata.bounce, ctx->mdata.iov.size,
                                     prinfo, slba, apptag, appmask, &reftag);
    }

out:
    qemu_iovec_destroy(&ctx->data.iov);
    g_free(ctx->data.bounce);

    qemu_iovec_destroy(&ctx->mdata.iov);
    g_free(ctx->mdata.bounce);

    g_free(ctx);

    nvme_enqueue_req_completion(nvme_cq(req), req);
}


static void nvme_verify_mdata_in_cb(void *opaque, int ret)
{
    NvmeBounceContext *ctx = opaque;
    NvmeRequest *req = ctx->req;
    NvmeNamespace *ns = req->ns;
    NvmeRwCmd *rw = (NvmeRwCmd *)&req->cmd;
    uint64_t slba = le64_to_cpu(rw->slba);
    uint32_t nlb = le16_to_cpu(rw->nlb) + 1;
    size_t mlen = nvme_m2b(ns, nlb);
    uint64_t offset = nvme_moff(ns, slba);
    BlockBackend *blk = ns->blkconf.blk;

    trace_pci_nvme_verify_mdata_in_cb(nvme_cid(req), blk_name(blk));

    if (ret) {
        goto out;
    }

    ctx->mdata.bounce = g_malloc(mlen);

    qemu_iovec_reset(&ctx->mdata.iov);
    qemu_iovec_add(&ctx->mdata.iov, ctx->mdata.bounce, mlen);

    req->aiocb = blk_aio_preadv(blk, offset, &ctx->mdata.iov, 0,
                                nvme_verify_cb, ctx);
    return;

out:
    nvme_verify_cb(ctx, ret);
}

struct nvme_compare_ctx {
    struct {
        QEMUIOVector iov;
        uint8_t *bounce;
    } data;

    struct {
        QEMUIOVector iov;
        uint8_t *bounce;
    } mdata;
};

static void nvme_compare_mdata_cb(void *opaque, int ret)
{
    NvmeRequest *req = opaque;
    NvmeNamespace *ns = req->ns;
    NvmeCtrl *n = nvme_ctrl(req);
    NvmeRwCmd *rw = (NvmeRwCmd *)&req->cmd;
    uint8_t prinfo = NVME_RW_PRINFO(le16_to_cpu(rw->control));
    uint16_t apptag = le16_to_cpu(rw->apptag);
    uint16_t appmask = le16_to_cpu(rw->appmask);
    uint64_t reftag = le32_to_cpu(rw->reftag);
    uint64_t cdw3 = le32_to_cpu(rw->cdw3);
    struct nvme_compare_ctx *ctx = req->opaque;
    g_autofree uint8_t *buf = NULL;
    BlockBackend *blk = ns->blkconf.blk;
    BlockAcctCookie *acct = &req->acct;
    BlockAcctStats *stats = blk_get_stats(blk);
    uint16_t status = NVME_SUCCESS;

    reftag |= cdw3 << 32;

    trace_pci_nvme_compare_mdata_cb(nvme_cid(req));

    if (ret) {
        block_acct_failed(stats, acct);
        nvme_aio_err(req, ret);
        goto out;
    }

    buf = g_malloc(ctx->mdata.iov.size);

    status = nvme_bounce_mdata(n, buf, ctx->mdata.iov.size,
                               NVME_TX_DIRECTION_TO_DEVICE, req);
    if (status) {
        req->status = status;
        goto out;
    }

    if (NVME_ID_NS_DPS_TYPE(ns->id_ns.dps)) {
        uint64_t slba = le64_to_cpu(rw->slba);
        uint8_t *bufp;
        uint8_t *mbufp = ctx->mdata.bounce;
        uint8_t *end = mbufp + ctx->mdata.iov.size;
        int16_t pil = 0;

        status = nvme_dif_check(ns, ctx->data.bounce, ctx->data.iov.size,
                                ctx->mdata.bounce, ctx->mdata.iov.size, prinfo,
                                slba, apptag, appmask, &reftag);
        if (status) {
            req->status = status;
            goto out;
        }

        /*
         * When formatted with protection information, do not compare the DIF
         * tuple.
         */
        if (!(ns->id_ns.dps & NVME_ID_NS_DPS_FIRST_EIGHT)) {
            pil = ns->lbaf.ms - nvme_pi_tuple_size(ns);
        }

        for (bufp = buf; mbufp < end; bufp += ns->lbaf.ms, mbufp += ns->lbaf.ms) {
            if (memcmp(bufp + pil, mbufp + pil, ns->lbaf.ms - pil)) {
                req->status = NVME_CMP_FAILURE;
                goto out;
            }
        }

        goto out;
    }

    if (memcmp(buf, ctx->mdata.bounce, ctx->mdata.iov.size)) {
        req->status = NVME_CMP_FAILURE;
        goto out;
    }

    block_acct_done(stats, acct);

out:
    qemu_iovec_destroy(&ctx->data.iov);
    g_free(ctx->data.bounce);

    qemu_iovec_destroy(&ctx->mdata.iov);
    g_free(ctx->mdata.bounce);

    g_free(ctx);

    nvme_enqueue_req_completion(nvme_cq(req), req);
}

static void nvme_compare_data_cb(void *opaque, int ret)
{
    NvmeRequest *req = opaque;
    NvmeCtrl *n = nvme_ctrl(req);
    NvmeNamespace *ns = req->ns;
    BlockBackend *blk = ns->blkconf.blk;
    BlockAcctCookie *acct = &req->acct;
    BlockAcctStats *stats = blk_get_stats(blk);

    struct nvme_compare_ctx *ctx = req->opaque;
    g_autofree uint8_t *buf = NULL;
    uint16_t status;

    trace_pci_nvme_compare_data_cb(nvme_cid(req));

    if (ret) {
        block_acct_failed(stats, acct);
        nvme_aio_err(req, ret);
        goto out;
    }

    buf = g_malloc(ctx->data.iov.size);

    status = nvme_bounce_data(n, buf, ctx->data.iov.size,
                              NVME_TX_DIRECTION_TO_DEVICE, req);
    if (status) {
        req->status = status;
        goto out;
    }

    if (memcmp(buf, ctx->data.bounce, ctx->data.iov.size)) {
        req->status = NVME_CMP_FAILURE;
        goto out;
    }

    if (ns->lbaf.ms) {
        NvmeRwCmd *rw = (NvmeRwCmd *)&req->cmd;
        uint64_t slba = le64_to_cpu(rw->slba);
        uint32_t nlb = le16_to_cpu(rw->nlb) + 1;
        size_t mlen = nvme_m2b(ns, nlb);
        uint64_t offset = nvme_moff(ns, slba);

        ctx->mdata.bounce = g_malloc(mlen);

        qemu_iovec_init(&ctx->mdata.iov, 1);
        qemu_iovec_add(&ctx->mdata.iov, ctx->mdata.bounce, mlen);

        req->aiocb = blk_aio_preadv(blk, offset, &ctx->mdata.iov, 0,
                                    nvme_compare_mdata_cb, req);
        return;
    }

    block_acct_done(stats, acct);

out:
    qemu_iovec_destroy(&ctx->data.iov);
    g_free(ctx->data.bounce);
    g_free(ctx);

    nvme_enqueue_req_completion(nvme_cq(req), req);
}

typedef struct NvmeDSMAIOCB {
    BlockAIOCB common;
    BlockAIOCB *aiocb;
    NvmeRequest *req;
    QEMUBH *bh;
    int ret;

    NvmeDsmRange *range;
    unsigned int nr;
    unsigned int idx;
} NvmeDSMAIOCB;

static void nvme_dsm_cancel(BlockAIOCB *aiocb)
{
    NvmeDSMAIOCB *iocb = container_of(aiocb, NvmeDSMAIOCB, common);

    /* break nvme_dsm_cb loop */
    iocb->idx = iocb->nr;
    iocb->ret = -ECANCELED;

    if (iocb->aiocb) {
        blk_aio_cancel_async(iocb->aiocb);
        iocb->aiocb = NULL;
    } else {
        /*
         * We only reach this if nvme_dsm_cancel() has already been called or
         * the command ran to completion and nvme_dsm_bh is scheduled to run.
         */
        assert(iocb->idx == iocb->nr);
    }
}

static const AIOCBInfo nvme_dsm_aiocb_info = {
    .aiocb_size   = sizeof(NvmeDSMAIOCB),
    .cancel_async = nvme_dsm_cancel,
};

static void nvme_dsm_bh(void *opaque)
{
    NvmeDSMAIOCB *iocb = opaque;

    iocb->common.cb(iocb->common.opaque, iocb->ret);

    qemu_bh_delete(iocb->bh);
    iocb->bh = NULL;
    qemu_aio_unref(iocb);
}

static void nvme_dsm_cb(void *opaque, int ret);

static void nvme_dsm_md_cb(void *opaque, int ret)
{
    NvmeDSMAIOCB *iocb = opaque;
    NvmeRequest *req = iocb->req;
    NvmeNamespace *ns = req->ns;
    NvmeDsmRange *range;
    uint64_t slba;
    uint32_t nlb;

    if (ret < 0) {
        iocb->ret = ret;
        goto done;
    }

    if (!ns->lbaf.ms) {
        nvme_dsm_cb(iocb, 0);
        return;
    }

    range = &iocb->range[iocb->idx - 1];
    slba = le64_to_cpu(range->slba);
    nlb = le32_to_cpu(range->nlb);

    /*
     * Check that all block were discarded (zeroed); otherwise we do not zero
     * the metadata.
     */

    ret = nvme_block_status_all(ns, slba, nlb, BDRV_BLOCK_ZERO);
    if (ret) {
        if (ret < 0) {
            iocb->ret = ret;
            goto done;
        }

        nvme_dsm_cb(iocb, 0);
        return;
    }

    iocb->aiocb = blk_aio_pwrite_zeroes(ns->blkconf.blk, nvme_moff(ns, slba),
                                        nvme_m2b(ns, nlb), BDRV_REQ_MAY_UNMAP,
                                        nvme_dsm_cb, iocb);
    return;

done:
    iocb->aiocb = NULL;
    qemu_bh_schedule(iocb->bh);
}

static void nvme_dsm_cb(void *opaque, int ret)
{
    NvmeDSMAIOCB *iocb = opaque;
    NvmeRequest *req = iocb->req;
    NvmeCtrl *n = nvme_ctrl(req);
    NvmeNamespace *ns = req->ns;
    NvmeDsmRange *range;
    uint64_t slba;
    uint32_t nlb;

    if (ret < 0) {
        iocb->ret = ret;
        goto done;
    }

next:
    if (iocb->idx == iocb->nr) {
        goto done;
    }

    range = &iocb->range[iocb->idx++];
    slba = le64_to_cpu(range->slba);
    nlb = le32_to_cpu(range->nlb);

    trace_pci_nvme_dsm_deallocate(slba, nlb);

    if (nlb > n->dmrsl) {
        trace_pci_nvme_dsm_single_range_limit_exceeded(nlb, n->dmrsl);
        goto next;
    }

    if (nvme_check_bounds(ns, slba, nlb)) {
        trace_pci_nvme_err_invalid_lba_range(slba, nlb,
                                             ns->id_ns.nsze);
        goto next;
    }

    iocb->aiocb = blk_aio_pdiscard(ns->blkconf.blk, nvme_l2b(ns, slba),
                                   nvme_l2b(ns, nlb),
                                   nvme_dsm_md_cb, iocb);
    return;

done:
    iocb->aiocb = NULL;
    qemu_bh_schedule(iocb->bh);
}

static uint16_t nvme_dsm(NvmeCtrl *n, NvmeRequest *req)
{
    NvmeNamespace *ns = req->ns;
    NvmeDsmCmd *dsm = (NvmeDsmCmd *) &req->cmd;
    uint32_t attr = le32_to_cpu(dsm->attributes);
    uint32_t nr = (le32_to_cpu(dsm->nr) & 0xff) + 1;
    uint16_t status = NVME_SUCCESS;

    trace_pci_nvme_dsm(nr, attr);

    if (attr & NVME_DSMGMT_AD) {
        NvmeDSMAIOCB *iocb = blk_aio_get(&nvme_dsm_aiocb_info, ns->blkconf.blk,
                                         nvme_misc_cb, req);

        iocb->req = req;
        iocb->bh = qemu_bh_new(nvme_dsm_bh, iocb);
        iocb->ret = 0;
        iocb->range = g_new(NvmeDsmRange, nr);
        iocb->nr = nr;
        iocb->idx = 0;

        status = nvme_h2c(n, (uint8_t *)iocb->range, sizeof(NvmeDsmRange) * nr,
                          req);
        if (status) {
            return status;
        }

        req->aiocb = &iocb->common;
        nvme_dsm_cb(iocb, 0);

        return NVME_NO_COMPLETE;
    }

    return status;
}

static uint16_t nvme_verify(NvmeCtrl *n, NvmeRequest *req)
{
    NvmeRwCmd *rw = (NvmeRwCmd *)&req->cmd;
    NvmeNamespace *ns = req->ns;
    BlockBackend *blk = ns->blkconf.blk;
    uint64_t slba = le64_to_cpu(rw->slba);
    uint32_t nlb = le16_to_cpu(rw->nlb) + 1;
    size_t len = nvme_l2b(ns, nlb);
    int64_t offset = nvme_l2b(ns, slba);
    uint8_t prinfo = NVME_RW_PRINFO(le16_to_cpu(rw->control));
    uint32_t reftag = le32_to_cpu(rw->reftag);
    NvmeBounceContext *ctx = NULL;
    uint16_t status;

    trace_pci_nvme_verify(nvme_cid(req), nvme_nsid(ns), slba, nlb);

    if (NVME_ID_NS_DPS_TYPE(ns->id_ns.dps)) {
        status = nvme_check_prinfo(ns, prinfo, slba, reftag);
        if (status) {
            return status;
        }

        if (prinfo & NVME_PRINFO_PRACT) {
            return NVME_INVALID_PROT_INFO | NVME_DNR;
        }
    }

    if (len > n->page_size << n->params.vsl) {
        return NVME_INVALID_FIELD | NVME_DNR;
    }

    status = nvme_check_bounds(ns, slba, nlb);
    if (status) {
        return status;
    }

    if (NVME_ERR_REC_DULBE(ns->features.err_rec)) {
        status = nvme_check_dulbe(ns, slba, nlb);
        if (status) {
            return status;
        }
    }

    ctx = g_new0(NvmeBounceContext, 1);
    ctx->req = req;

    ctx->data.bounce = g_malloc(len);

    qemu_iovec_init(&ctx->data.iov, 1);
    qemu_iovec_add(&ctx->data.iov, ctx->data.bounce, len);

    block_acct_start(blk_get_stats(blk), &req->acct, ctx->data.iov.size,
                     BLOCK_ACCT_READ);

    req->aiocb = blk_aio_preadv(ns->blkconf.blk, offset, &ctx->data.iov, 0,
                                nvme_verify_mdata_in_cb, ctx);
    return NVME_NO_COMPLETE;
}

typedef struct NvmeCopyAIOCB {
    BlockAIOCB common;
    BlockAIOCB *aiocb;
    NvmeRequest *req;
    QEMUBH *bh;
    int ret;

    void *ranges;
    unsigned int format;
    int nr;
    int idx;

    uint8_t *bounce;
    QEMUIOVector iov;
    struct {
        BlockAcctCookie read;
        BlockAcctCookie write;
    } acct;

    uint64_t reftag;
    uint64_t slba;

    NvmeZone *zone;
} NvmeCopyAIOCB;

static void nvme_copy_cancel(BlockAIOCB *aiocb)
{
    NvmeCopyAIOCB *iocb = container_of(aiocb, NvmeCopyAIOCB, common);

    iocb->ret = -ECANCELED;

    if (iocb->aiocb) {
        blk_aio_cancel_async(iocb->aiocb);
        iocb->aiocb = NULL;
    }
}

static const AIOCBInfo nvme_copy_aiocb_info = {
    .aiocb_size   = sizeof(NvmeCopyAIOCB),
    .cancel_async = nvme_copy_cancel,
};

static void nvme_copy_bh(void *opaque)
{
    NvmeCopyAIOCB *iocb = opaque;
    NvmeRequest *req = iocb->req;
    NvmeNamespace *ns = req->ns;
    BlockAcctStats *stats = blk_get_stats(ns->blkconf.blk);

    if (iocb->idx != iocb->nr) {
        req->cqe.result = cpu_to_le32(iocb->idx);
    }

    qemu_iovec_destroy(&iocb->iov);
    g_free(iocb->bounce);

    qemu_bh_delete(iocb->bh);
    iocb->bh = NULL;

    if (iocb->ret < 0) {
        block_acct_failed(stats, &iocb->acct.read);
        block_acct_failed(stats, &iocb->acct.write);
    } else {
        block_acct_done(stats, &iocb->acct.read);
        block_acct_done(stats, &iocb->acct.write);
    }

    iocb->common.cb(iocb->common.opaque, iocb->ret);
    qemu_aio_unref(iocb);
}

static void nvme_copy_cb(void *opaque, int ret);

static void nvme_copy_source_range_parse_format0(void *ranges, int idx,
                                                 uint64_t *slba, uint32_t *nlb,
                                                 uint16_t *apptag,
                                                 uint16_t *appmask,
                                                 uint64_t *reftag)
{
    NvmeCopySourceRangeFormat0 *_ranges = ranges;

    if (slba) {
        *slba = le64_to_cpu(_ranges[idx].slba);
    }

    if (nlb) {
        *nlb = le16_to_cpu(_ranges[idx].nlb) + 1;
    }

    if (apptag) {
        *apptag = le16_to_cpu(_ranges[idx].apptag);
    }

    if (appmask) {
        *appmask = le16_to_cpu(_ranges[idx].appmask);
    }

    if (reftag) {
        *reftag = le32_to_cpu(_ranges[idx].reftag);
    }
}

static void nvme_copy_source_range_parse_format1(void *ranges, int idx,
                                                 uint64_t *slba, uint32_t *nlb,
                                                 uint16_t *apptag,
                                                 uint16_t *appmask,
                                                 uint64_t *reftag)
{
    NvmeCopySourceRangeFormat1 *_ranges = ranges;

    if (slba) {
        *slba = le64_to_cpu(_ranges[idx].slba);
    }

    if (nlb) {
        *nlb = le16_to_cpu(_ranges[idx].nlb) + 1;
    }

    if (apptag) {
        *apptag = le16_to_cpu(_ranges[idx].apptag);
    }

    if (appmask) {
        *appmask = le16_to_cpu(_ranges[idx].appmask);
    }

    if (reftag) {
        *reftag = 0;

        *reftag |= (uint64_t)_ranges[idx].sr[4] << 40;
        *reftag |= (uint64_t)_ranges[idx].sr[5] << 32;
        *reftag |= (uint64_t)_ranges[idx].sr[6] << 24;
        *reftag |= (uint64_t)_ranges[idx].sr[7] << 16;
        *reftag |= (uint64_t)_ranges[idx].sr[8] << 8;
        *reftag |= (uint64_t)_ranges[idx].sr[9];
    }
}

static void nvme_copy_source_range_parse(void *ranges, int idx, uint8_t format,
                                         uint64_t *slba, uint32_t *nlb,
                                         uint16_t *apptag, uint16_t *appmask,
                                         uint64_t *reftag)
{
    switch (format) {
    case NVME_COPY_FORMAT_0:
        nvme_copy_source_range_parse_format0(ranges, idx, slba, nlb, apptag,
                                             appmask, reftag);
        break;

    case NVME_COPY_FORMAT_1:
        nvme_copy_source_range_parse_format1(ranges, idx, slba, nlb, apptag,
                                             appmask, reftag);
        break;

    default:
        abort();
    }
}

static void nvme_copy_out_completed_cb(void *opaque, int ret)
{
    NvmeCopyAIOCB *iocb = opaque;
    NvmeRequest *req = iocb->req;
    NvmeNamespace *ns = req->ns;
    uint32_t nlb;

    nvme_copy_source_range_parse(iocb->ranges, iocb->idx, iocb->format, NULL,
                                 &nlb, NULL, NULL, NULL);

    if (ret < 0) {
        iocb->ret = ret;
        goto out;
    } else if (iocb->ret < 0) {
        goto out;
    }

    if (ns->params.zoned) {
        nvme_advance_zone_wp(ns, iocb->zone, nlb);
    }

    iocb->idx++;
    iocb->slba += nlb;
out:
    nvme_copy_cb(iocb, iocb->ret);
}

static void nvme_copy_out_cb(void *opaque, int ret)
{
    NvmeCopyAIOCB *iocb = opaque;
    NvmeRequest *req = iocb->req;
    NvmeNamespace *ns = req->ns;
    uint32_t nlb;
    size_t mlen;
    uint8_t *mbounce;

    if (ret < 0) {
        iocb->ret = ret;
        goto out;
    } else if (iocb->ret < 0) {
        goto out;
    }

    if (!ns->lbaf.ms) {
        nvme_copy_out_completed_cb(iocb, 0);
        return;
    }

    nvme_copy_source_range_parse(iocb->ranges, iocb->idx, iocb->format, NULL,
                                 &nlb, NULL, NULL, NULL);

    mlen = nvme_m2b(ns, nlb);
    mbounce = iocb->bounce + nvme_l2b(ns, nlb);

    qemu_iovec_reset(&iocb->iov);
    qemu_iovec_add(&iocb->iov, mbounce, mlen);

    iocb->aiocb = blk_aio_pwritev(ns->blkconf.blk, nvme_moff(ns, iocb->slba),
                                  &iocb->iov, 0, nvme_copy_out_completed_cb,
                                  iocb);

    return;

out:
    nvme_copy_cb(iocb, ret);
}

static void nvme_copy_in_completed_cb(void *opaque, int ret)
{
    NvmeCopyAIOCB *iocb = opaque;
    NvmeRequest *req = iocb->req;
    NvmeNamespace *ns = req->ns;
    uint32_t nlb;
    uint64_t slba;
    uint16_t apptag, appmask;
    uint64_t reftag;
    size_t len;
    uint16_t status;

    if (ret < 0) {
        iocb->ret = ret;
        goto out;
    } else if (iocb->ret < 0) {
        goto out;
    }

    nvme_copy_source_range_parse(iocb->ranges, iocb->idx, iocb->format, &slba,
                                 &nlb, &apptag, &appmask, &reftag);
    len = nvme_l2b(ns, nlb);

    trace_pci_nvme_copy_out(iocb->slba, nlb);

    if (NVME_ID_NS_DPS_TYPE(ns->id_ns.dps)) {
        NvmeCopyCmd *copy = (NvmeCopyCmd *)&req->cmd;

        uint16_t prinfor = ((copy->control[0] >> 4) & 0xf);
        uint16_t prinfow = ((copy->control[2] >> 2) & 0xf);

        size_t mlen = nvme_m2b(ns, nlb);
        uint8_t *mbounce = iocb->bounce + nvme_l2b(ns, nlb);

        status = nvme_dif_mangle_mdata(ns, mbounce, mlen, slba);
        if (status) {
            goto invalid;
        }
        status = nvme_dif_check(ns, iocb->bounce, len, mbounce, mlen, prinfor,
                                slba, apptag, appmask, &reftag);
        if (status) {
            goto invalid;
        }

        apptag = le16_to_cpu(copy->apptag);
        appmask = le16_to_cpu(copy->appmask);

        if (prinfow & NVME_PRINFO_PRACT) {
            status = nvme_check_prinfo(ns, prinfow, iocb->slba, iocb->reftag);
            if (status) {
                goto invalid;
            }

            nvme_dif_pract_generate_dif(ns, iocb->bounce, len, mbounce, mlen,
                                        apptag, &iocb->reftag);
        } else {
            status = nvme_dif_check(ns, iocb->bounce, len, mbounce, mlen,
                                    prinfow, iocb->slba, apptag, appmask,
                                    &iocb->reftag);
            if (status) {
                goto invalid;
            }
        }
    }

    status = nvme_check_bounds(ns, iocb->slba, nlb);
    if (status) {
        goto invalid;
    }

    if (ns->params.zoned) {
        status = nvme_check_zone_write(ns, iocb->zone, iocb->slba, nlb);
        if (status) {
            goto invalid;
        }

        if (!(iocb->zone->d.za & NVME_ZA_ZRWA_VALID)) {
            iocb->zone->w_ptr += nlb;
        }
    }

    qemu_iovec_reset(&iocb->iov);
    qemu_iovec_add(&iocb->iov, iocb->bounce, len);

    iocb->aiocb = blk_aio_pwritev(ns->blkconf.blk, nvme_l2b(ns, iocb->slba),
                                  &iocb->iov, 0, nvme_copy_out_cb, iocb);

    return;

invalid:
    req->status = status;
    iocb->aiocb = NULL;
    if (iocb->bh) {
        qemu_bh_schedule(iocb->bh);
    }

    return;

out:
    nvme_copy_cb(iocb, ret);
}

static void nvme_copy_in_cb(void *opaque, int ret)
{
    NvmeCopyAIOCB *iocb = opaque;
    NvmeRequest *req = iocb->req;
    NvmeNamespace *ns = req->ns;
    uint64_t slba;
    uint32_t nlb;

    if (ret < 0) {
        iocb->ret = ret;
        goto out;
    } else if (iocb->ret < 0) {
        goto out;
    }

    if (!ns->lbaf.ms) {
        nvme_copy_in_completed_cb(iocb, 0);
        return;
    }

    nvme_copy_source_range_parse(iocb->ranges, iocb->idx, iocb->format, &slba,
                                 &nlb, NULL, NULL, NULL);

    qemu_iovec_reset(&iocb->iov);
    qemu_iovec_add(&iocb->iov, iocb->bounce + nvme_l2b(ns, nlb),
                   nvme_m2b(ns, nlb));

    iocb->aiocb = blk_aio_preadv(ns->blkconf.blk, nvme_moff(ns, slba),
                                 &iocb->iov, 0, nvme_copy_in_completed_cb,
                                 iocb);
    return;

out:
    nvme_copy_cb(iocb, iocb->ret);
}

static void nvme_copy_cb(void *opaque, int ret)
{
    NvmeCopyAIOCB *iocb = opaque;
    NvmeRequest *req = iocb->req;
    NvmeNamespace *ns = req->ns;
    uint64_t slba;
    uint32_t nlb;
    size_t len;
    uint16_t status;

    if (ret < 0) {
        iocb->ret = ret;
        goto done;
    } else if (iocb->ret < 0) {
        goto done;
    }

    if (iocb->idx == iocb->nr) {
        goto done;
    }

    nvme_copy_source_range_parse(iocb->ranges, iocb->idx, iocb->format, &slba,
                                 &nlb, NULL, NULL, NULL);
    len = nvme_l2b(ns, nlb);

    trace_pci_nvme_copy_source_range(slba, nlb);

    if (nlb > le16_to_cpu(ns->id_ns.mssrl)) {
        status = NVME_CMD_SIZE_LIMIT | NVME_DNR;
        goto invalid;
    }

    status = nvme_check_bounds(ns, slba, nlb);
    if (status) {
        goto invalid;
    }

    if (NVME_ERR_REC_DULBE(ns->features.err_rec)) {
        status = nvme_check_dulbe(ns, slba, nlb);
        if (status) {
            goto invalid;
        }
    }

    if (ns->params.zoned) {
        status = nvme_check_zone_read(ns, slba, nlb);
        if (status) {
            goto invalid;
        }
    }

    qemu_iovec_reset(&iocb->iov);
    qemu_iovec_add(&iocb->iov, iocb->bounce, len);

    iocb->aiocb = blk_aio_preadv(ns->blkconf.blk, nvme_l2b(ns, slba),
                                 &iocb->iov, 0, nvme_copy_in_cb, iocb);
    return;

invalid:
    req->status = status;
done:
    iocb->aiocb = NULL;
    if (iocb->bh) {
        qemu_bh_schedule(iocb->bh);
    }
}


static uint16_t nvme_copy(NvmeCtrl *n, NvmeRequest *req)
{
    NvmeNamespace *ns = req->ns;
    NvmeCopyCmd *copy = (NvmeCopyCmd *)&req->cmd;
    NvmeCopyAIOCB *iocb = blk_aio_get(&nvme_copy_aiocb_info, ns->blkconf.blk,
                                      nvme_misc_cb, req);
    uint16_t nr = copy->nr + 1;
    uint8_t format = copy->control[0] & 0xf;
    uint16_t prinfor = ((copy->control[0] >> 4) & 0xf);
    uint16_t prinfow = ((copy->control[2] >> 2) & 0xf);
    size_t len = sizeof(NvmeCopySourceRangeFormat0);

    uint16_t status;

    trace_pci_nvme_copy(nvme_cid(req), nvme_nsid(ns), nr, format);

    iocb->ranges = NULL;
    iocb->zone = NULL;

    if (NVME_ID_NS_DPS_TYPE(ns->id_ns.dps) &&
        ((prinfor & NVME_PRINFO_PRACT) != (prinfow & NVME_PRINFO_PRACT))) {
        status = NVME_INVALID_FIELD | NVME_DNR;
        goto invalid;
    }

    if (!(n->id_ctrl.ocfs & (1 << format))) {
        trace_pci_nvme_err_copy_invalid_format(format);
        status = NVME_INVALID_FIELD | NVME_DNR;
        goto invalid;
    }

    if (nr > ns->id_ns.msrc + 1) {
        status = NVME_CMD_SIZE_LIMIT | NVME_DNR;
        goto invalid;
    }

    if ((ns->pif == 0x0 && format != 0x0) ||
        (ns->pif != 0x0 && format != 0x1)) {
        status = NVME_INVALID_FORMAT | NVME_DNR;
        goto invalid;
    }

    if (ns->pif) {
        len = sizeof(NvmeCopySourceRangeFormat1);
    }

    iocb->format = format;
    iocb->ranges = g_malloc_n(nr, len);
    status = nvme_h2c(n, (uint8_t *)iocb->ranges, len * nr, req);
    if (status) {
        goto invalid;
    }

    iocb->slba = le64_to_cpu(copy->sdlba);

    if (ns->params.zoned) {
        iocb->zone = nvme_get_zone_by_slba(ns, iocb->slba);
        if (!iocb->zone) {
            status = NVME_LBA_RANGE | NVME_DNR;
            goto invalid;
        }

        status = nvme_zrm_auto(n, ns, iocb->zone);
        if (status) {
            goto invalid;
        }
    }

    iocb->req = req;
    iocb->bh = qemu_bh_new(nvme_copy_bh, iocb);
    iocb->ret = 0;
    iocb->nr = nr;
    iocb->idx = 0;
    iocb->reftag = le32_to_cpu(copy->reftag);
    iocb->reftag |= (uint64_t)le32_to_cpu(copy->cdw3) << 32;
    iocb->bounce = g_malloc_n(le16_to_cpu(ns->id_ns.mssrl),
                              ns->lbasz + ns->lbaf.ms);

    qemu_iovec_init(&iocb->iov, 1);

    block_acct_start(blk_get_stats(ns->blkconf.blk), &iocb->acct.read, 0,
                     BLOCK_ACCT_READ);
    block_acct_start(blk_get_stats(ns->blkconf.blk), &iocb->acct.write, 0,
                     BLOCK_ACCT_WRITE);

    req->aiocb = &iocb->common;
    nvme_copy_cb(iocb, 0);

    return NVME_NO_COMPLETE;

invalid:
    g_free(iocb->ranges);
    qemu_aio_unref(iocb);
    return status;
}

static uint16_t nvme_compare(NvmeCtrl *n, NvmeRequest *req)
{
    NvmeRwCmd *rw = (NvmeRwCmd *)&req->cmd;
    NvmeNamespace *ns = req->ns;
    BlockBackend *blk = ns->blkconf.blk;
    uint64_t slba = le64_to_cpu(rw->slba);
    uint32_t nlb = le16_to_cpu(rw->nlb) + 1;
    uint8_t prinfo = NVME_RW_PRINFO(le16_to_cpu(rw->control));
    size_t data_len = nvme_l2b(ns, nlb);
    size_t len = data_len;
    int64_t offset = nvme_l2b(ns, slba);
    struct nvme_compare_ctx *ctx = NULL;
    uint16_t status;

    trace_pci_nvme_compare(nvme_cid(req), nvme_nsid(ns), slba, nlb);

    if (NVME_ID_NS_DPS_TYPE(ns->id_ns.dps) && (prinfo & NVME_PRINFO_PRACT)) {
        return NVME_INVALID_PROT_INFO | NVME_DNR;
    }

    if (nvme_ns_ext(ns)) {
        len += nvme_m2b(ns, nlb);
    }

    status = nvme_check_mdts(n, len);
    if (status) {
        return status;
    }

    status = nvme_check_bounds(ns, slba, nlb);
    if (status) {
        return status;
    }

    if (NVME_ERR_REC_DULBE(ns->features.err_rec)) {
        status = nvme_check_dulbe(ns, slba, nlb);
        if (status) {
            return status;
        }
    }

    status = nvme_map_dptr(n, &req->sg, len, &req->cmd);
    if (status) {
        return status;
    }

    ctx = g_new(struct nvme_compare_ctx, 1);
    ctx->data.bounce = g_malloc(data_len);

    req->opaque = ctx;

    qemu_iovec_init(&ctx->data.iov, 1);
    qemu_iovec_add(&ctx->data.iov, ctx->data.bounce, data_len);

    block_acct_start(blk_get_stats(blk), &req->acct, data_len,
                     BLOCK_ACCT_READ);
    req->aiocb = blk_aio_preadv(blk, offset, &ctx->data.iov, 0,
                                nvme_compare_data_cb, req);

    return NVME_NO_COMPLETE;
}

typedef struct NvmeFlushAIOCB {
    BlockAIOCB common;
    BlockAIOCB *aiocb;
    NvmeRequest *req;
    QEMUBH *bh;
    int ret;

    NvmeNamespace *ns;
    uint32_t nsid;
    bool broadcast;
} NvmeFlushAIOCB;

static void nvme_flush_cancel(BlockAIOCB *acb)
{
    NvmeFlushAIOCB *iocb = container_of(acb, NvmeFlushAIOCB, common);

    iocb->ret = -ECANCELED;

    if (iocb->aiocb) {
        blk_aio_cancel_async(iocb->aiocb);
    }
}

static const AIOCBInfo nvme_flush_aiocb_info = {
    .aiocb_size = sizeof(NvmeFlushAIOCB),
    .cancel_async = nvme_flush_cancel,
    .get_aio_context = nvme_get_aio_context,
};

static void nvme_flush_ns_cb(void *opaque, int ret)
{
    NvmeFlushAIOCB *iocb = opaque;
    NvmeNamespace *ns = iocb->ns;

    if (ret < 0) {
        iocb->ret = ret;
        goto out;
    } else if (iocb->ret < 0) {
        goto out;
    }

    if (ns) {
        trace_pci_nvme_flush_ns(iocb->nsid);

        iocb->ns = NULL;
        iocb->aiocb = blk_aio_flush(ns->blkconf.blk, nvme_flush_ns_cb, iocb);
        return;
    }

out:
    iocb->aiocb = NULL;
    qemu_bh_schedule(iocb->bh);
}

static void nvme_flush_bh(void *opaque)
{
    NvmeFlushAIOCB *iocb = opaque;
    NvmeRequest *req = iocb->req;
    NvmeCtrl *n = nvme_ctrl(req);
    int i;

    if (iocb->ret < 0) {
        goto done;
    }

    if (iocb->broadcast) {
        for (i = iocb->nsid + 1; i <= NVME_MAX_NAMESPACES; i++) {
            iocb->ns = nvme_ns(n, i);
            if (iocb->ns) {
                iocb->nsid = i;
                break;
            }
        }
    }

    if (!iocb->ns) {
        goto done;
    }

    nvme_flush_ns_cb(iocb, 0);
    return;

done:
    qemu_bh_delete(iocb->bh);
    iocb->bh = NULL;

    iocb->common.cb(iocb->common.opaque, iocb->ret);

    qemu_aio_unref(iocb);

    return;
}

static uint16_t nvme_flush(NvmeCtrl *n, NvmeRequest *req)
{
    NvmeFlushAIOCB *iocb;
    uint32_t nsid = le32_to_cpu(req->cmd.nsid);
    uint16_t status;

    iocb = qemu_aio_get(&nvme_flush_aiocb_info, NULL, nvme_misc_cb, req);

    iocb->req = req;
    iocb->bh = qemu_bh_new(nvme_flush_bh, iocb);
    iocb->ret = 0;
    iocb->ns = NULL;
    iocb->nsid = 0;
    iocb->broadcast = (nsid == NVME_NSID_BROADCAST);

    if (!iocb->broadcast) {
        if (!nvme_nsid_valid(n, nsid)) {
            status = NVME_INVALID_NSID | NVME_DNR;
            goto out;
        }

        iocb->ns = nvme_ns(n, nsid);
        if (!iocb->ns) {
            status = NVME_INVALID_FIELD | NVME_DNR;
            goto out;
        }

        iocb->nsid = nsid;
    }

    req->aiocb = &iocb->common;
    qemu_bh_schedule(iocb->bh);

    return NVME_NO_COMPLETE;

out:
    qemu_bh_delete(iocb->bh);
    iocb->bh = NULL;
    qemu_aio_unref(iocb);

    return status;
}

static uint16_t nvme_read(NvmeCtrl *n, NvmeRequest *req)
{
    NvmeRwCmd *rw = (NvmeRwCmd *)&req->cmd;
    NvmeNamespace *ns = req->ns;
    uint64_t slba = le64_to_cpu(rw->slba);
    uint32_t nlb = (uint32_t)le16_to_cpu(rw->nlb) + 1;
    uint8_t prinfo = NVME_RW_PRINFO(le16_to_cpu(rw->control));
    uint64_t data_size = nvme_l2b(ns, nlb);
    uint64_t mapped_size = data_size;
    uint64_t data_offset;
    BlockBackend *blk = ns->blkconf.blk;
    uint16_t status;

    if (nvme_ns_ext(ns)) {
        mapped_size += nvme_m2b(ns, nlb);

        if (NVME_ID_NS_DPS_TYPE(ns->id_ns.dps)) {
            bool pract = prinfo & NVME_PRINFO_PRACT;

            if (pract && ns->lbaf.ms == nvme_pi_tuple_size(ns)) {
                mapped_size = data_size;
            }
        }
    }

    trace_pci_nvme_read(nvme_cid(req), nvme_nsid(ns), nlb, mapped_size, slba);

    status = nvme_check_mdts(n, mapped_size);
    if (status) {
        goto invalid;
    }

    status = nvme_check_bounds(ns, slba, nlb);
    if (status) {
        goto invalid;
    }

    if (ns->params.zoned) {
        status = nvme_check_zone_read(ns, slba, nlb);
        if (status) {
            trace_pci_nvme_err_zone_read_not_ok(slba, nlb, status);
            goto invalid;
        }
    }

    if (NVME_ERR_REC_DULBE(ns->features.err_rec)) {
        status = nvme_check_dulbe(ns, slba, nlb);
        if (status) {
            goto invalid;
        }
    }

    if (NVME_ID_NS_DPS_TYPE(ns->id_ns.dps)) {
        return nvme_dif_rw(n, req);
    }

    status = nvme_map_data(n, nlb, req);
    if (status) {
        goto invalid;
    }

    data_offset = nvme_l2b(ns, slba);

    block_acct_start(blk_get_stats(blk), &req->acct, data_size,
                     BLOCK_ACCT_READ);
    nvme_blk_read(blk, data_offset, nvme_rw_cb, req);
    return NVME_NO_COMPLETE;

invalid:
    block_acct_invalid(blk_get_stats(blk), BLOCK_ACCT_READ);
    return status | NVME_DNR;
}

static uint16_t nvme_do_write(NvmeCtrl *n, NvmeRequest *req, bool append,
                              bool wrz)
{
    NvmeRwCmd *rw = (NvmeRwCmd *)&req->cmd;
    NvmeNamespace *ns = req->ns;
    uint64_t slba = le64_to_cpu(rw->slba);
    uint32_t nlb = (uint32_t)le16_to_cpu(rw->nlb) + 1;
    uint16_t ctrl = le16_to_cpu(rw->control);
    uint8_t prinfo = NVME_RW_PRINFO(ctrl);
    uint64_t data_size = nvme_l2b(ns, nlb);
    uint64_t mapped_size = data_size;
    uint64_t data_offset;
    NvmeZone *zone;
    NvmeZonedResult *res = (NvmeZonedResult *)&req->cqe;
    BlockBackend *blk = ns->blkconf.blk;
    uint16_t status;

    if (nvme_ns_ext(ns)) {
        mapped_size += nvme_m2b(ns, nlb);

        if (NVME_ID_NS_DPS_TYPE(ns->id_ns.dps)) {
            bool pract = prinfo & NVME_PRINFO_PRACT;

            if (pract && ns->lbaf.ms == nvme_pi_tuple_size(ns)) {
                mapped_size -= nvme_m2b(ns, nlb);
            }
        }
    }

    trace_pci_nvme_write(nvme_cid(req), nvme_io_opc_str(rw->opcode),
                         nvme_nsid(ns), nlb, mapped_size, slba);

    if (!wrz) {
        status = nvme_check_mdts(n, mapped_size);
        if (status) {
            goto invalid;
        }
    }

    status = nvme_check_bounds(ns, slba, nlb);
    if (status) {
        goto invalid;
    }

    if (ns->params.zoned) {
        zone = nvme_get_zone_by_slba(ns, slba);
        assert(zone);

        if (append) {
            bool piremap = !!(ctrl & NVME_RW_PIREMAP);

            if (unlikely(zone->d.za & NVME_ZA_ZRWA_VALID)) {
                return NVME_INVALID_ZONE_OP | NVME_DNR;
            }

            if (unlikely(slba != zone->d.zslba)) {
                trace_pci_nvme_err_append_not_at_start(slba, zone->d.zslba);
                status = NVME_INVALID_FIELD;
                goto invalid;
            }

            if (n->params.zasl &&
                data_size > (uint64_t)n->page_size << n->params.zasl) {
                trace_pci_nvme_err_zasl(data_size);
                return NVME_INVALID_FIELD | NVME_DNR;
            }

            slba = zone->w_ptr;
            rw->slba = cpu_to_le64(slba);
            res->slba = cpu_to_le64(slba);

            switch (NVME_ID_NS_DPS_TYPE(ns->id_ns.dps)) {
            case NVME_ID_NS_DPS_TYPE_1:
                if (!piremap) {
                    return NVME_INVALID_PROT_INFO | NVME_DNR;
                }

                /* fallthrough */

            case NVME_ID_NS_DPS_TYPE_2:
                if (piremap) {
                    uint32_t reftag = le32_to_cpu(rw->reftag);
                    rw->reftag = cpu_to_le32(reftag + (slba - zone->d.zslba));
                }

                break;

            case NVME_ID_NS_DPS_TYPE_3:
                if (piremap) {
                    return NVME_INVALID_PROT_INFO | NVME_DNR;
                }

                break;
            }
        }

        status = nvme_check_zone_write(ns, zone, slba, nlb);
        if (status) {
            goto invalid;
        }

        status = nvme_zrm_auto(n, ns, zone);
        if (status) {
            goto invalid;
        }

        if (!(zone->d.za & NVME_ZA_ZRWA_VALID)) {
            zone->w_ptr += nlb;
        }
    }

    data_offset = nvme_l2b(ns, slba);

    if (NVME_ID_NS_DPS_TYPE(ns->id_ns.dps)) {
        return nvme_dif_rw(n, req);
    }

    if (!wrz) {
        status = nvme_map_data(n, nlb, req);
        if (status) {
            goto invalid;
        }

        block_acct_start(blk_get_stats(blk), &req->acct, data_size,
                         BLOCK_ACCT_WRITE);
        nvme_blk_write(blk, data_offset, nvme_rw_cb, req);
    } else {
        req->aiocb = blk_aio_pwrite_zeroes(blk, data_offset, data_size,
                                           BDRV_REQ_MAY_UNMAP, nvme_rw_cb,
                                           req);
    }

    return NVME_NO_COMPLETE;

invalid:
    block_acct_invalid(blk_get_stats(blk), BLOCK_ACCT_WRITE);
    return status | NVME_DNR;
}

static inline uint16_t nvme_write(NvmeCtrl *n, NvmeRequest *req)
{
    return nvme_do_write(n, req, false, false);
}

static inline uint16_t nvme_write_zeroes(NvmeCtrl *n, NvmeRequest *req)
{
    return nvme_do_write(n, req, false, true);
}

static inline uint16_t nvme_zone_append(NvmeCtrl *n, NvmeRequest *req)
{
    return nvme_do_write(n, req, true, false);
}

static uint16_t nvme_get_mgmt_zone_slba_idx(NvmeNamespace *ns, NvmeCmd *c,
                                            uint64_t *slba, uint32_t *zone_idx)
{
    uint32_t dw10 = le32_to_cpu(c->cdw10);
    uint32_t dw11 = le32_to_cpu(c->cdw11);

    if (!ns->params.zoned) {
        trace_pci_nvme_err_invalid_opc(c->opcode);
        return NVME_INVALID_OPCODE | NVME_DNR;
    }

    *slba = ((uint64_t)dw11) << 32 | dw10;
    if (unlikely(*slba >= ns->id_ns.nsze)) {
        trace_pci_nvme_err_invalid_lba_range(*slba, 0, ns->id_ns.nsze);
        *slba = 0;
        return NVME_LBA_RANGE | NVME_DNR;
    }

    *zone_idx = nvme_zone_idx(ns, *slba);
    assert(*zone_idx < ns->num_zones);

    return NVME_SUCCESS;
}

typedef uint16_t (*op_handler_t)(NvmeNamespace *, NvmeZone *, NvmeZoneState,
                                 NvmeRequest *);

enum NvmeZoneProcessingMask {
    NVME_PROC_CURRENT_ZONE    = 0,
    NVME_PROC_OPENED_ZONES    = 1 << 0,
    NVME_PROC_CLOSED_ZONES    = 1 << 1,
    NVME_PROC_READ_ONLY_ZONES = 1 << 2,
    NVME_PROC_FULL_ZONES      = 1 << 3,
};

static uint16_t nvme_open_zone(NvmeNamespace *ns, NvmeZone *zone,
                               NvmeZoneState state, NvmeRequest *req)
{
    NvmeZoneSendCmd *cmd = (NvmeZoneSendCmd *)&req->cmd;
    int flags = 0;

    if (cmd->zsflags & NVME_ZSFLAG_ZRWA_ALLOC) {
        uint16_t ozcs = le16_to_cpu(ns->id_ns_zoned->ozcs);

        if (!(ozcs & NVME_ID_NS_ZONED_OZCS_ZRWASUP)) {
            return NVME_INVALID_ZONE_OP | NVME_DNR;
        }

        if (zone->w_ptr % ns->zns.zrwafg) {
            return NVME_NOZRWA | NVME_DNR;
        }

        flags = NVME_ZRM_ZRWA;
    }

    return nvme_zrm_open_flags(nvme_ctrl(req), ns, zone, flags);
}

static uint16_t nvme_close_zone(NvmeNamespace *ns, NvmeZone *zone,
                                NvmeZoneState state, NvmeRequest *req)
{
    return nvme_zrm_close(ns, zone);
}

static uint16_t nvme_finish_zone(NvmeNamespace *ns, NvmeZone *zone,
                                 NvmeZoneState state, NvmeRequest *req)
{
    return nvme_zrm_finish(ns, zone);
}

static uint16_t nvme_offline_zone(NvmeNamespace *ns, NvmeZone *zone,
                                  NvmeZoneState state, NvmeRequest *req)
{
    switch (state) {
    case NVME_ZONE_STATE_READ_ONLY:
        nvme_assign_zone_state(ns, zone, NVME_ZONE_STATE_OFFLINE);
        /* fall through */
    case NVME_ZONE_STATE_OFFLINE:
        return NVME_SUCCESS;
    default:
        return NVME_ZONE_INVAL_TRANSITION;
    }
}

static uint16_t nvme_set_zd_ext(NvmeNamespace *ns, NvmeZone *zone)
{
    uint16_t status;
    uint8_t state = nvme_get_zone_state(zone);

    if (state == NVME_ZONE_STATE_EMPTY) {
        status = nvme_aor_check(ns, 1, 0);
        if (status) {
            return status;
        }
        nvme_aor_inc_active(ns);
        zone->d.za |= NVME_ZA_ZD_EXT_VALID;
        nvme_assign_zone_state(ns, zone, NVME_ZONE_STATE_CLOSED);
        return NVME_SUCCESS;
    }

    return NVME_ZONE_INVAL_TRANSITION;
}

static uint16_t nvme_bulk_proc_zone(NvmeNamespace *ns, NvmeZone *zone,
                                    enum NvmeZoneProcessingMask proc_mask,
                                    op_handler_t op_hndlr, NvmeRequest *req)
{
    uint16_t status = NVME_SUCCESS;
    NvmeZoneState zs = nvme_get_zone_state(zone);
    bool proc_zone;

    switch (zs) {
    case NVME_ZONE_STATE_IMPLICITLY_OPEN:
    case NVME_ZONE_STATE_EXPLICITLY_OPEN:
        proc_zone = proc_mask & NVME_PROC_OPENED_ZONES;
        break;
    case NVME_ZONE_STATE_CLOSED:
        proc_zone = proc_mask & NVME_PROC_CLOSED_ZONES;
        break;
    case NVME_ZONE_STATE_READ_ONLY:
        proc_zone = proc_mask & NVME_PROC_READ_ONLY_ZONES;
        break;
    case NVME_ZONE_STATE_FULL:
        proc_zone = proc_mask & NVME_PROC_FULL_ZONES;
        break;
    default:
        proc_zone = false;
    }

    if (proc_zone) {
        status = op_hndlr(ns, zone, zs, req);
    }

    return status;
}

static uint16_t nvme_do_zone_op(NvmeNamespace *ns, NvmeZone *zone,
                                enum NvmeZoneProcessingMask proc_mask,
                                op_handler_t op_hndlr, NvmeRequest *req)
{
    NvmeZone *next;
    uint16_t status = NVME_SUCCESS;
    int i;

    if (!proc_mask) {
        status = op_hndlr(ns, zone, nvme_get_zone_state(zone), req);
    } else {
        if (proc_mask & NVME_PROC_CLOSED_ZONES) {
            QTAILQ_FOREACH_SAFE(zone, &ns->closed_zones, entry, next) {
                status = nvme_bulk_proc_zone(ns, zone, proc_mask, op_hndlr,
                                             req);
                if (status && status != NVME_NO_COMPLETE) {
                    goto out;
                }
            }
        }
        if (proc_mask & NVME_PROC_OPENED_ZONES) {
            QTAILQ_FOREACH_SAFE(zone, &ns->imp_open_zones, entry, next) {
                status = nvme_bulk_proc_zone(ns, zone, proc_mask, op_hndlr,
                                             req);
                if (status && status != NVME_NO_COMPLETE) {
                    goto out;
                }
            }

            QTAILQ_FOREACH_SAFE(zone, &ns->exp_open_zones, entry, next) {
                status = nvme_bulk_proc_zone(ns, zone, proc_mask, op_hndlr,
                                             req);
                if (status && status != NVME_NO_COMPLETE) {
                    goto out;
                }
            }
        }
        if (proc_mask & NVME_PROC_FULL_ZONES) {
            QTAILQ_FOREACH_SAFE(zone, &ns->full_zones, entry, next) {
                status = nvme_bulk_proc_zone(ns, zone, proc_mask, op_hndlr,
                                             req);
                if (status && status != NVME_NO_COMPLETE) {
                    goto out;
                }
            }
        }

        if (proc_mask & NVME_PROC_READ_ONLY_ZONES) {
            for (i = 0; i < ns->num_zones; i++, zone++) {
                status = nvme_bulk_proc_zone(ns, zone, proc_mask, op_hndlr,
                                             req);
                if (status && status != NVME_NO_COMPLETE) {
                    goto out;
                }
            }
        }
    }

out:
    return status;
}

typedef struct NvmeZoneResetAIOCB {
    BlockAIOCB common;
    BlockAIOCB *aiocb;
    NvmeRequest *req;
    QEMUBH *bh;
    int ret;

    bool all;
    int idx;
    NvmeZone *zone;
} NvmeZoneResetAIOCB;

static void nvme_zone_reset_cancel(BlockAIOCB *aiocb)
{
    NvmeZoneResetAIOCB *iocb = container_of(aiocb, NvmeZoneResetAIOCB, common);
    NvmeRequest *req = iocb->req;
    NvmeNamespace *ns = req->ns;

    iocb->idx = ns->num_zones;

    iocb->ret = -ECANCELED;

    if (iocb->aiocb) {
        blk_aio_cancel_async(iocb->aiocb);
        iocb->aiocb = NULL;
    }
}

static const AIOCBInfo nvme_zone_reset_aiocb_info = {
    .aiocb_size = sizeof(NvmeZoneResetAIOCB),
    .cancel_async = nvme_zone_reset_cancel,
};

static void nvme_zone_reset_bh(void *opaque)
{
    NvmeZoneResetAIOCB *iocb = opaque;

    iocb->common.cb(iocb->common.opaque, iocb->ret);

    qemu_bh_delete(iocb->bh);
    iocb->bh = NULL;
    qemu_aio_unref(iocb);
}

static void nvme_zone_reset_cb(void *opaque, int ret);

static void nvme_zone_reset_epilogue_cb(void *opaque, int ret)
{
    NvmeZoneResetAIOCB *iocb = opaque;
    NvmeRequest *req = iocb->req;
    NvmeNamespace *ns = req->ns;
    int64_t moff;
    int count;

    if (ret < 0) {
        nvme_zone_reset_cb(iocb, ret);
        return;
    }

    if (!ns->lbaf.ms) {
        nvme_zone_reset_cb(iocb, 0);
        return;
    }

    moff = nvme_moff(ns, iocb->zone->d.zslba);
    count = nvme_m2b(ns, ns->zone_size);

    iocb->aiocb = blk_aio_pwrite_zeroes(ns->blkconf.blk, moff, count,
                                        BDRV_REQ_MAY_UNMAP,
                                        nvme_zone_reset_cb, iocb);
    return;
}

static void nvme_zone_reset_cb(void *opaque, int ret)
{
    NvmeZoneResetAIOCB *iocb = opaque;
    NvmeRequest *req = iocb->req;
    NvmeNamespace *ns = req->ns;

    if (ret < 0) {
        iocb->ret = ret;
        goto done;
    }

    if (iocb->zone) {
        nvme_zrm_reset(ns, iocb->zone);

        if (!iocb->all) {
            goto done;
        }
    }

    while (iocb->idx < ns->num_zones) {
        NvmeZone *zone = &ns->zone_array[iocb->idx++];

        switch (nvme_get_zone_state(zone)) {
        case NVME_ZONE_STATE_EMPTY:
            if (!iocb->all) {
                goto done;
            }

            continue;

        case NVME_ZONE_STATE_EXPLICITLY_OPEN:
        case NVME_ZONE_STATE_IMPLICITLY_OPEN:
        case NVME_ZONE_STATE_CLOSED:
        case NVME_ZONE_STATE_FULL:
            iocb->zone = zone;
            break;

        default:
            continue;
        }

        trace_pci_nvme_zns_zone_reset(zone->d.zslba);

        iocb->aiocb = blk_aio_pwrite_zeroes(ns->blkconf.blk,
                                            nvme_l2b(ns, zone->d.zslba),
                                            nvme_l2b(ns, ns->zone_size),
                                            BDRV_REQ_MAY_UNMAP,
                                            nvme_zone_reset_epilogue_cb,
                                            iocb);
        return;
    }

done:
    iocb->aiocb = NULL;
    if (iocb->bh) {
        qemu_bh_schedule(iocb->bh);
    }
}

static uint16_t nvme_zone_mgmt_send_zrwa_flush(NvmeCtrl *n, NvmeZone *zone,
                                               uint64_t elba, NvmeRequest *req)
{
    NvmeNamespace *ns = req->ns;
    uint16_t ozcs = le16_to_cpu(ns->id_ns_zoned->ozcs);
    uint64_t wp = zone->d.wp;
    uint32_t nlb = elba - wp + 1;
    uint16_t status;


    if (!(ozcs & NVME_ID_NS_ZONED_OZCS_ZRWASUP)) {
        return NVME_INVALID_ZONE_OP | NVME_DNR;
    }

    if (!(zone->d.za & NVME_ZA_ZRWA_VALID)) {
        return NVME_INVALID_FIELD | NVME_DNR;
    }

    if (elba < wp || elba > wp + ns->zns.zrwas) {
        return NVME_ZONE_BOUNDARY_ERROR | NVME_DNR;
    }

    if (nlb % ns->zns.zrwafg) {
        return NVME_INVALID_FIELD | NVME_DNR;
    }

    status = nvme_zrm_auto(n, ns, zone);
    if (status) {
        return status;
    }

    zone->w_ptr += nlb;

    nvme_advance_zone_wp(ns, zone, nlb);

    return NVME_SUCCESS;
}

static uint16_t nvme_zone_mgmt_send(NvmeCtrl *n, NvmeRequest *req)
{
    NvmeZoneSendCmd *cmd = (NvmeZoneSendCmd *)&req->cmd;
    NvmeNamespace *ns = req->ns;
    NvmeZone *zone;
    NvmeZoneResetAIOCB *iocb;
    uint8_t *zd_ext;
    uint64_t slba = 0;
    uint32_t zone_idx = 0;
    uint16_t status;
    uint8_t action = cmd->zsa;
    bool all;
    enum NvmeZoneProcessingMask proc_mask = NVME_PROC_CURRENT_ZONE;

    all = cmd->zsflags & NVME_ZSFLAG_SELECT_ALL;

    req->status = NVME_SUCCESS;

    if (!all) {
        status = nvme_get_mgmt_zone_slba_idx(ns, &req->cmd, &slba, &zone_idx);
        if (status) {
            return status;
        }
    }

    zone = &ns->zone_array[zone_idx];
    if (slba != zone->d.zslba && action != NVME_ZONE_ACTION_ZRWA_FLUSH) {
        trace_pci_nvme_err_unaligned_zone_cmd(action, slba, zone->d.zslba);
        return NVME_INVALID_FIELD | NVME_DNR;
    }

    switch (action) {

    case NVME_ZONE_ACTION_OPEN:
        if (all) {
            proc_mask = NVME_PROC_CLOSED_ZONES;
        }
        trace_pci_nvme_open_zone(slba, zone_idx, all);
        status = nvme_do_zone_op(ns, zone, proc_mask, nvme_open_zone, req);
        break;

    case NVME_ZONE_ACTION_CLOSE:
        if (all) {
            proc_mask = NVME_PROC_OPENED_ZONES;
        }
        trace_pci_nvme_close_zone(slba, zone_idx, all);
        status = nvme_do_zone_op(ns, zone, proc_mask, nvme_close_zone, req);
        break;

    case NVME_ZONE_ACTION_FINISH:
        if (all) {
            proc_mask = NVME_PROC_OPENED_ZONES | NVME_PROC_CLOSED_ZONES;
        }
        trace_pci_nvme_finish_zone(slba, zone_idx, all);
        status = nvme_do_zone_op(ns, zone, proc_mask, nvme_finish_zone, req);
        break;

    case NVME_ZONE_ACTION_RESET:
        trace_pci_nvme_reset_zone(slba, zone_idx, all);

        iocb = blk_aio_get(&nvme_zone_reset_aiocb_info, ns->blkconf.blk,
                           nvme_misc_cb, req);

        iocb->req = req;
        iocb->bh = qemu_bh_new(nvme_zone_reset_bh, iocb);
        iocb->ret = 0;
        iocb->all = all;
        iocb->idx = zone_idx;
        iocb->zone = NULL;

        req->aiocb = &iocb->common;
        nvme_zone_reset_cb(iocb, 0);

        return NVME_NO_COMPLETE;

    case NVME_ZONE_ACTION_OFFLINE:
        if (all) {
            proc_mask = NVME_PROC_READ_ONLY_ZONES;
        }
        trace_pci_nvme_offline_zone(slba, zone_idx, all);
        status = nvme_do_zone_op(ns, zone, proc_mask, nvme_offline_zone, req);
        break;

    case NVME_ZONE_ACTION_SET_ZD_EXT:
        trace_pci_nvme_set_descriptor_extension(slba, zone_idx);
        if (all || !ns->params.zd_extension_size) {
            return NVME_INVALID_FIELD | NVME_DNR;
        }
        zd_ext = nvme_get_zd_extension(ns, zone_idx);
        status = nvme_h2c(n, zd_ext, ns->params.zd_extension_size, req);
        if (status) {
            trace_pci_nvme_err_zd_extension_map_error(zone_idx);
            return status;
        }

        status = nvme_set_zd_ext(ns, zone);
        if (status == NVME_SUCCESS) {
            trace_pci_nvme_zd_extension_set(zone_idx);
            return status;
        }
        break;

    case NVME_ZONE_ACTION_ZRWA_FLUSH:
        if (all) {
            return NVME_INVALID_FIELD | NVME_DNR;
        }

        return nvme_zone_mgmt_send_zrwa_flush(n, zone, slba, req);

    default:
        trace_pci_nvme_err_invalid_mgmt_action(action);
        status = NVME_INVALID_FIELD;
    }

    if (status == NVME_ZONE_INVAL_TRANSITION) {
        trace_pci_nvme_err_invalid_zone_state_transition(action, slba,
                                                         zone->d.za);
    }
    if (status) {
        status |= NVME_DNR;
    }

    return status;
}

static bool nvme_zone_matches_filter(uint32_t zafs, NvmeZone *zl)
{
    NvmeZoneState zs = nvme_get_zone_state(zl);

    switch (zafs) {
    case NVME_ZONE_REPORT_ALL:
        return true;
    case NVME_ZONE_REPORT_EMPTY:
        return zs == NVME_ZONE_STATE_EMPTY;
    case NVME_ZONE_REPORT_IMPLICITLY_OPEN:
        return zs == NVME_ZONE_STATE_IMPLICITLY_OPEN;
    case NVME_ZONE_REPORT_EXPLICITLY_OPEN:
        return zs == NVME_ZONE_STATE_EXPLICITLY_OPEN;
    case NVME_ZONE_REPORT_CLOSED:
        return zs == NVME_ZONE_STATE_CLOSED;
    case NVME_ZONE_REPORT_FULL:
        return zs == NVME_ZONE_STATE_FULL;
    case NVME_ZONE_REPORT_READ_ONLY:
        return zs == NVME_ZONE_STATE_READ_ONLY;
    case NVME_ZONE_REPORT_OFFLINE:
        return zs == NVME_ZONE_STATE_OFFLINE;
    default:
        return false;
    }
}

static uint16_t nvme_zone_mgmt_recv(NvmeCtrl *n, NvmeRequest *req)
{
    NvmeCmd *cmd = (NvmeCmd *)&req->cmd;
    NvmeNamespace *ns = req->ns;
    /* cdw12 is zero-based number of dwords to return. Convert to bytes */
    uint32_t data_size = (le32_to_cpu(cmd->cdw12) + 1) << 2;
    uint32_t dw13 = le32_to_cpu(cmd->cdw13);
    uint32_t zone_idx, zra, zrasf, partial;
    uint64_t max_zones, nr_zones = 0;
    uint16_t status;
    uint64_t slba;
    NvmeZoneDescr *z;
    NvmeZone *zone;
    NvmeZoneReportHeader *header;
    void *buf, *buf_p;
    size_t zone_entry_sz;
    int i;

    req->status = NVME_SUCCESS;

    status = nvme_get_mgmt_zone_slba_idx(ns, cmd, &slba, &zone_idx);
    if (status) {
        return status;
    }

    zra = dw13 & 0xff;
    if (zra != NVME_ZONE_REPORT && zra != NVME_ZONE_REPORT_EXTENDED) {
        return NVME_INVALID_FIELD | NVME_DNR;
    }
    if (zra == NVME_ZONE_REPORT_EXTENDED && !ns->params.zd_extension_size) {
        return NVME_INVALID_FIELD | NVME_DNR;
    }

    zrasf = (dw13 >> 8) & 0xff;
    if (zrasf > NVME_ZONE_REPORT_OFFLINE) {
        return NVME_INVALID_FIELD | NVME_DNR;
    }

    if (data_size < sizeof(NvmeZoneReportHeader)) {
        return NVME_INVALID_FIELD | NVME_DNR;
    }

    status = nvme_check_mdts(n, data_size);
    if (status) {
        return status;
    }

    partial = (dw13 >> 16) & 0x01;

    zone_entry_sz = sizeof(NvmeZoneDescr);
    if (zra == NVME_ZONE_REPORT_EXTENDED) {
        zone_entry_sz += ns->params.zd_extension_size;
    }

    max_zones = (data_size - sizeof(NvmeZoneReportHeader)) / zone_entry_sz;
    buf = g_malloc0(data_size);

    zone = &ns->zone_array[zone_idx];
    for (i = zone_idx; i < ns->num_zones; i++) {
        if (partial && nr_zones >= max_zones) {
            break;
        }
        if (nvme_zone_matches_filter(zrasf, zone++)) {
            nr_zones++;
        }
    }
    header = (NvmeZoneReportHeader *)buf;
    header->nr_zones = cpu_to_le64(nr_zones);

    buf_p = buf + sizeof(NvmeZoneReportHeader);
    for (; zone_idx < ns->num_zones && max_zones > 0; zone_idx++) {
        zone = &ns->zone_array[zone_idx];
        if (nvme_zone_matches_filter(zrasf, zone)) {
            z = (NvmeZoneDescr *)buf_p;
            buf_p += sizeof(NvmeZoneDescr);

            z->zt = zone->d.zt;
            z->zs = zone->d.zs;
            z->zcap = cpu_to_le64(zone->d.zcap);
            z->zslba = cpu_to_le64(zone->d.zslba);
            z->za = zone->d.za;

            if (nvme_wp_is_valid(zone)) {
                z->wp = cpu_to_le64(zone->d.wp);
            } else {
                z->wp = cpu_to_le64(~0ULL);
            }

            if (zra == NVME_ZONE_REPORT_EXTENDED) {
                if (zone->d.za & NVME_ZA_ZD_EXT_VALID) {
                    memcpy(buf_p, nvme_get_zd_extension(ns, zone_idx),
                           ns->params.zd_extension_size);
                }
                buf_p += ns->params.zd_extension_size;
            }

            max_zones--;
        }
    }

    status = nvme_c2h(n, (uint8_t *)buf, data_size, req);

    g_free(buf);

    return status;
}

static uint16_t nvme_io_cmd(NvmeCtrl *n, NvmeRequest *req)
{
    NvmeNamespace *ns;
    uint32_t nsid = le32_to_cpu(req->cmd.nsid);

    trace_pci_nvme_io_cmd(nvme_cid(req), nsid, nvme_sqid(req),
                          req->cmd.opcode, nvme_io_opc_str(req->cmd.opcode));

    if (!nvme_nsid_valid(n, nsid)) {
        return NVME_INVALID_NSID | NVME_DNR;
    }

    /*
     * In the base NVM command set, Flush may apply to all namespaces
     * (indicated by NSID being set to FFFFFFFFh). But if that feature is used
     * along with TP 4056 (Namespace Types), it may be pretty screwed up.
     *
     * If NSID is indeed set to FFFFFFFFh, we simply cannot associate the
     * opcode with a specific command since we cannot determine a unique I/O
     * command set. Opcode 0h could have any other meaning than something
     * equivalent to flushing and say it DOES have completely different
     * semantics in some other command set - does an NSID of FFFFFFFFh then
     * mean "for all namespaces, apply whatever command set specific command
     * that uses the 0h opcode?" Or does it mean "for all namespaces, apply
     * whatever command that uses the 0h opcode if, and only if, it allows NSID
     * to be FFFFFFFFh"?
     *
     * Anyway (and luckily), for now, we do not care about this since the
     * device only supports namespace types that includes the NVM Flush command
     * (NVM and Zoned), so always do an NVM Flush.
     */
    if (req->cmd.opcode == NVME_CMD_FLUSH) {
        return nvme_flush(n, req);
    }

    ns = nvme_ns(n, nsid);
    if (unlikely(!ns)) {
        return NVME_INVALID_FIELD | NVME_DNR;
    }

    if (!(ns->iocs[req->cmd.opcode] & NVME_CMD_EFF_CSUPP)) {
        trace_pci_nvme_err_invalid_opc(req->cmd.opcode);
        return NVME_INVALID_OPCODE | NVME_DNR;
    }

    if (ns->status) {
        return ns->status;
    }

    if (NVME_CMD_FLAGS_FUSE(req->cmd.flags)) {
        return NVME_INVALID_FIELD;
    }

    req->ns = ns;

    switch (req->cmd.opcode) {
    case NVME_CMD_WRITE_ZEROES:
        return nvme_write_zeroes(n, req);
    case NVME_CMD_ZONE_APPEND:
        return nvme_zone_append(n, req);
    case NVME_CMD_WRITE:
        return nvme_write(n, req);
    case NVME_CMD_READ:
        return nvme_read(n, req);
    case NVME_CMD_COMPARE:
        return nvme_compare(n, req);
    case NVME_CMD_DSM:
        return nvme_dsm(n, req);
    case NVME_CMD_VERIFY:
        return nvme_verify(n, req);
    case NVME_CMD_COPY:
        return nvme_copy(n, req);
    case NVME_CMD_ZONE_MGMT_SEND:
        return nvme_zone_mgmt_send(n, req);
    case NVME_CMD_ZONE_MGMT_RECV:
        return nvme_zone_mgmt_recv(n, req);
    default:
        assert(false);
    }

    return NVME_INVALID_OPCODE | NVME_DNR;
}

static void nvme_cq_notifier(EventNotifier *e)
{
    NvmeCQueue *cq = container_of(e, NvmeCQueue, notifier);
    NvmeCtrl *n = cq->ctrl;

    if (!event_notifier_test_and_clear(e)) {
        return;
    }

    nvme_update_cq_head(cq);

    if (cq->tail == cq->head) {
        if (cq->irq_enabled) {
            n->cq_pending--;
        }

        nvme_irq_deassert(n, cq);
    }

    qemu_bh_schedule(cq->bh);
}

static int nvme_init_cq_ioeventfd(NvmeCQueue *cq)
{
    NvmeCtrl *n = cq->ctrl;
    uint16_t offset = (cq->cqid << 3) + (1 << 2);
    int ret;

    ret = event_notifier_init(&cq->notifier, 0);
    if (ret < 0) {
        return ret;
    }

    event_notifier_set_handler(&cq->notifier, nvme_cq_notifier);
    memory_region_add_eventfd(&n->iomem,
                              0x1000 + offset, 4, false, 0, &cq->notifier);

    return 0;
}

static void nvme_sq_notifier(EventNotifier *e)
{
    NvmeSQueue *sq = container_of(e, NvmeSQueue, notifier);

    if (!event_notifier_test_and_clear(e)) {
        return;
    }

    nvme_process_sq(sq);
}

static int nvme_init_sq_ioeventfd(NvmeSQueue *sq)
{
    NvmeCtrl *n = sq->ctrl;
    uint16_t offset = sq->sqid << 3;
    int ret;

    ret = event_notifier_init(&sq->notifier, 0);
    if (ret < 0) {
        return ret;
    }

    event_notifier_set_handler(&sq->notifier, nvme_sq_notifier);
    memory_region_add_eventfd(&n->iomem,
                              0x1000 + offset, 4, false, 0, &sq->notifier);

    return 0;
}

static void nvme_free_sq(NvmeSQueue *sq, NvmeCtrl *n)
{
    uint16_t offset = sq->sqid << 3;

    n->sq[sq->sqid] = NULL;
    qemu_bh_delete(sq->bh);
    if (sq->ioeventfd_enabled) {
        memory_region_del_eventfd(&n->iomem,
                                  0x1000 + offset, 4, false, 0, &sq->notifier);
        event_notifier_set_handler(&sq->notifier, NULL);
        event_notifier_cleanup(&sq->notifier);
    }
    g_free(sq->io_req);
    if (sq->sqid) {
        g_free(sq);
    }
}

static uint16_t nvme_del_sq(NvmeCtrl *n, NvmeRequest *req)
{
    NvmeDeleteQ *c = (NvmeDeleteQ *)&req->cmd;
    NvmeRequest *r, *next;
    NvmeSQueue *sq;
    NvmeCQueue *cq;
    uint16_t qid = le16_to_cpu(c->qid);

    if (unlikely(!qid || nvme_check_sqid(n, qid))) {
        trace_pci_nvme_err_invalid_del_sq(qid);
        return NVME_INVALID_QID | NVME_DNR;
    }

    trace_pci_nvme_del_sq(qid);

    sq = n->sq[qid];
    while (!QTAILQ_EMPTY(&sq->out_req_list)) {
        r = QTAILQ_FIRST(&sq->out_req_list);
        assert(r->aiocb);
        blk_aio_cancel(r->aiocb);
    }

    assert(QTAILQ_EMPTY(&sq->out_req_list));

    if (!nvme_check_cqid(n, sq->cqid)) {
        cq = n->cq[sq->cqid];
        QTAILQ_REMOVE(&cq->sq_list, sq, entry);

        nvme_post_cqes(cq);
        QTAILQ_FOREACH_SAFE(r, &cq->req_list, entry, next) {
            if (r->sq == sq) {
                QTAILQ_REMOVE(&cq->req_list, r, entry);
                QTAILQ_INSERT_TAIL(&sq->req_list, r, entry);
            }
        }
    }

    nvme_free_sq(sq, n);
    return NVME_SUCCESS;
}

static void nvme_init_sq(NvmeSQueue *sq, NvmeCtrl *n, uint64_t dma_addr,
                         uint16_t sqid, uint16_t cqid, uint16_t size)
{
    int i;
    NvmeCQueue *cq;

    sq->ctrl = n;
    sq->dma_addr = dma_addr;
    sq->sqid = sqid;
    sq->size = size;
    sq->cqid = cqid;
    sq->head = sq->tail = 0;
    sq->io_req = g_new0(NvmeRequest, sq->size);

    QTAILQ_INIT(&sq->req_list);
    QTAILQ_INIT(&sq->out_req_list);
    for (i = 0; i < sq->size; i++) {
        sq->io_req[i].sq = sq;
        QTAILQ_INSERT_TAIL(&(sq->req_list), &sq->io_req[i], entry);
    }

    sq->bh = qemu_bh_new(nvme_process_sq, sq);

    if (n->dbbuf_enabled) {
        sq->db_addr = n->dbbuf_dbs + (sqid << 3);
        sq->ei_addr = n->dbbuf_eis + (sqid << 3);

        if (n->params.ioeventfd && sq->sqid != 0) {
            if (!nvme_init_sq_ioeventfd(sq)) {
                sq->ioeventfd_enabled = true;
            }
        }
    }

    assert(n->cq[cqid]);
    cq = n->cq[cqid];
    QTAILQ_INSERT_TAIL(&(cq->sq_list), sq, entry);
    n->sq[sqid] = sq;
}

static uint16_t nvme_create_sq(NvmeCtrl *n, NvmeRequest *req)
{
    NvmeSQueue *sq;
    NvmeCreateSq *c = (NvmeCreateSq *)&req->cmd;

    uint16_t cqid = le16_to_cpu(c->cqid);
    uint16_t sqid = le16_to_cpu(c->sqid);
    uint16_t qsize = le16_to_cpu(c->qsize);
    uint16_t qflags = le16_to_cpu(c->sq_flags);
    uint64_t prp1 = le64_to_cpu(c->prp1);

    trace_pci_nvme_create_sq(prp1, sqid, cqid, qsize, qflags);

    if (unlikely(!cqid || nvme_check_cqid(n, cqid))) {
        trace_pci_nvme_err_invalid_create_sq_cqid(cqid);
        return NVME_INVALID_CQID | NVME_DNR;
    }
    if (unlikely(!sqid || sqid > n->conf_ioqpairs || n->sq[sqid] != NULL)) {
        trace_pci_nvme_err_invalid_create_sq_sqid(sqid);
        return NVME_INVALID_QID | NVME_DNR;
    }
    if (unlikely(!qsize || qsize > NVME_CAP_MQES(ldq_le_p(&n->bar.cap)))) {
        trace_pci_nvme_err_invalid_create_sq_size(qsize);
        return NVME_MAX_QSIZE_EXCEEDED | NVME_DNR;
    }
    if (unlikely(prp1 & (n->page_size - 1))) {
        trace_pci_nvme_err_invalid_create_sq_addr(prp1);
        return NVME_INVALID_PRP_OFFSET | NVME_DNR;
    }
    if (unlikely(!(NVME_SQ_FLAGS_PC(qflags)))) {
        trace_pci_nvme_err_invalid_create_sq_qflags(NVME_SQ_FLAGS_PC(qflags));
        return NVME_INVALID_FIELD | NVME_DNR;
    }
    sq = g_malloc0(sizeof(*sq));
    nvme_init_sq(sq, n, prp1, sqid, cqid, qsize + 1);
    return NVME_SUCCESS;
}

struct nvme_stats {
    uint64_t units_read;
    uint64_t units_written;
    uint64_t read_commands;
    uint64_t write_commands;
};

static void nvme_set_blk_stats(NvmeNamespace *ns, struct nvme_stats *stats)
{
    BlockAcctStats *s = blk_get_stats(ns->blkconf.blk);

    stats->units_read += s->nr_bytes[BLOCK_ACCT_READ] >> BDRV_SECTOR_BITS;
    stats->units_written += s->nr_bytes[BLOCK_ACCT_WRITE] >> BDRV_SECTOR_BITS;
    stats->read_commands += s->nr_ops[BLOCK_ACCT_READ];
    stats->write_commands += s->nr_ops[BLOCK_ACCT_WRITE];
}

static uint16_t nvme_smart_info(NvmeCtrl *n, uint8_t rae, uint32_t buf_len,
                                uint64_t off, NvmeRequest *req)
{
    uint32_t nsid = le32_to_cpu(req->cmd.nsid);
    struct nvme_stats stats = { 0 };
    NvmeSmartLog smart = { 0 };
    uint32_t trans_len;
    NvmeNamespace *ns;
    time_t current_ms;

    if (off >= sizeof(smart)) {
        return NVME_INVALID_FIELD | NVME_DNR;
    }

    if (nsid != 0xffffffff) {
        ns = nvme_ns(n, nsid);
        if (!ns) {
            return NVME_INVALID_NSID | NVME_DNR;
        }
        nvme_set_blk_stats(ns, &stats);
    } else {
        int i;

        for (i = 1; i <= NVME_MAX_NAMESPACES; i++) {
            ns = nvme_ns(n, i);
            if (!ns) {
                continue;
            }
            nvme_set_blk_stats(ns, &stats);
        }
    }

    trans_len = MIN(sizeof(smart) - off, buf_len);
    smart.critical_warning = n->smart_critical_warning;

    smart.data_units_read[0] = cpu_to_le64(DIV_ROUND_UP(stats.units_read,
                                                        1000));
    smart.data_units_written[0] = cpu_to_le64(DIV_ROUND_UP(stats.units_written,
                                                           1000));
    smart.host_read_commands[0] = cpu_to_le64(stats.read_commands);
    smart.host_write_commands[0] = cpu_to_le64(stats.write_commands);

    smart.temperature = cpu_to_le16(n->temperature);

    if ((n->temperature >= n->features.temp_thresh_hi) ||
        (n->temperature <= n->features.temp_thresh_low)) {
        smart.critical_warning |= NVME_SMART_TEMPERATURE;
    }

    current_ms = qemu_clock_get_ms(QEMU_CLOCK_VIRTUAL);
    smart.power_on_hours[0] =
        cpu_to_le64((((current_ms - n->starttime_ms) / 1000) / 60) / 60);

    if (!rae) {
        nvme_clear_events(n, NVME_AER_TYPE_SMART);
    }

    return nvme_c2h(n, (uint8_t *) &smart + off, trans_len, req);
}

static uint16_t nvme_fw_log_info(NvmeCtrl *n, uint32_t buf_len, uint64_t off,
                                 NvmeRequest *req)
{
    uint32_t trans_len;
    NvmeFwSlotInfoLog fw_log = {
        .afi = 0x1,
    };

    if (off >= sizeof(fw_log)) {
        return NVME_INVALID_FIELD | NVME_DNR;
    }

    strpadcpy((char *)&fw_log.frs1, sizeof(fw_log.frs1), "1.0", ' ');
    trans_len = MIN(sizeof(fw_log) - off, buf_len);

    return nvme_c2h(n, (uint8_t *) &fw_log + off, trans_len, req);
}

static uint16_t nvme_error_info(NvmeCtrl *n, uint8_t rae, uint32_t buf_len,
                                uint64_t off, NvmeRequest *req)
{
    uint32_t trans_len;
    NvmeErrorLog errlog;

    if (off >= sizeof(errlog)) {
        return NVME_INVALID_FIELD | NVME_DNR;
    }

    if (!rae) {
        nvme_clear_events(n, NVME_AER_TYPE_ERROR);
    }

    memset(&errlog, 0x0, sizeof(errlog));
    trans_len = MIN(sizeof(errlog) - off, buf_len);

    return nvme_c2h(n, (uint8_t *)&errlog, trans_len, req);
}

static uint16_t nvme_changed_nslist(NvmeCtrl *n, uint8_t rae, uint32_t buf_len,
                                    uint64_t off, NvmeRequest *req)
{
    uint32_t nslist[1024];
    uint32_t trans_len;
    int i = 0;
    uint32_t nsid;

    if (off >= sizeof(nslist)) {
        trace_pci_nvme_err_invalid_log_page_offset(off, sizeof(nslist));
        return NVME_INVALID_FIELD | NVME_DNR;
    }

    memset(nslist, 0x0, sizeof(nslist));
    trans_len = MIN(sizeof(nslist) - off, buf_len);

    while ((nsid = find_first_bit(n->changed_nsids, NVME_CHANGED_NSID_SIZE)) !=
            NVME_CHANGED_NSID_SIZE) {
        /*
         * If more than 1024 namespaces, the first entry in the log page should
         * be set to FFFFFFFFh and the others to 0 as spec.
         */
        if (i == ARRAY_SIZE(nslist)) {
            memset(nslist, 0x0, sizeof(nslist));
            nslist[0] = 0xffffffff;
            break;
        }

        nslist[i++] = nsid;
        clear_bit(nsid, n->changed_nsids);
    }

    /*
     * Remove all the remaining list entries in case returns directly due to
     * more than 1024 namespaces.
     */
    if (nslist[0] == 0xffffffff) {
        bitmap_zero(n->changed_nsids, NVME_CHANGED_NSID_SIZE);
    }

    if (!rae) {
        nvme_clear_events(n, NVME_AER_TYPE_NOTICE);
    }

    return nvme_c2h(n, ((uint8_t *)nslist) + off, trans_len, req);
}

static uint16_t nvme_cmd_effects(NvmeCtrl *n, uint8_t csi, uint32_t buf_len,
                                 uint64_t off, NvmeRequest *req)
{
    NvmeEffectsLog log = {};
    const uint32_t *src_iocs = NULL;
    uint32_t trans_len;

    if (off >= sizeof(log)) {
        trace_pci_nvme_err_invalid_log_page_offset(off, sizeof(log));
        return NVME_INVALID_FIELD | NVME_DNR;
    }

    switch (NVME_CC_CSS(ldl_le_p(&n->bar.cc))) {
    case NVME_CC_CSS_NVM:
        src_iocs = nvme_cse_iocs_nvm;
        /* fall through */
    case NVME_CC_CSS_ADMIN_ONLY:
        break;
    case NVME_CC_CSS_CSI:
        switch (csi) {
        case NVME_CSI_NVM:
            src_iocs = nvme_cse_iocs_nvm;
            break;
        case NVME_CSI_ZONED:
            src_iocs = nvme_cse_iocs_zoned;
            break;
        }
    }

    memcpy(log.acs, nvme_cse_acs, sizeof(nvme_cse_acs));

    if (src_iocs) {
        memcpy(log.iocs, src_iocs, sizeof(log.iocs));
    }

    trans_len = MIN(sizeof(log) - off, buf_len);

    return nvme_c2h(n, ((uint8_t *)&log) + off, trans_len, req);
}

static uint16_t nvme_get_log(NvmeCtrl *n, NvmeRequest *req)
{
    NvmeCmd *cmd = &req->cmd;

    uint32_t dw10 = le32_to_cpu(cmd->cdw10);
    uint32_t dw11 = le32_to_cpu(cmd->cdw11);
    uint32_t dw12 = le32_to_cpu(cmd->cdw12);
    uint32_t dw13 = le32_to_cpu(cmd->cdw13);
    uint8_t  lid = dw10 & 0xff;
    uint8_t  lsp = (dw10 >> 8) & 0xf;
    uint8_t  rae = (dw10 >> 15) & 0x1;
    uint8_t  csi = le32_to_cpu(cmd->cdw14) >> 24;
    uint32_t numdl, numdu;
    uint64_t off, lpol, lpou;
    size_t   len;
    uint16_t status;

    numdl = (dw10 >> 16);
    numdu = (dw11 & 0xffff);
    lpol = dw12;
    lpou = dw13;

    len = (((numdu << 16) | numdl) + 1) << 2;
    off = (lpou << 32ULL) | lpol;

    if (off & 0x3) {
        return NVME_INVALID_FIELD | NVME_DNR;
    }

    trace_pci_nvme_get_log(nvme_cid(req), lid, lsp, rae, len, off);

    status = nvme_check_mdts(n, len);
    if (status) {
        return status;
    }

    switch (lid) {
    case NVME_LOG_ERROR_INFO:
        return nvme_error_info(n, rae, len, off, req);
    case NVME_LOG_SMART_INFO:
        return nvme_smart_info(n, rae, len, off, req);
    case NVME_LOG_FW_SLOT_INFO:
        return nvme_fw_log_info(n, len, off, req);
    case NVME_LOG_CHANGED_NSLIST:
        return nvme_changed_nslist(n, rae, len, off, req);
    case NVME_LOG_CMD_EFFECTS:
        return nvme_cmd_effects(n, csi, len, off, req);
    default:
        trace_pci_nvme_err_invalid_log_page(nvme_cid(req), lid);
        return NVME_INVALID_FIELD | NVME_DNR;
    }
}

static void nvme_free_cq(NvmeCQueue *cq, NvmeCtrl *n)
{
    uint16_t offset = (cq->cqid << 3) + (1 << 2);

    n->cq[cq->cqid] = NULL;
    qemu_bh_delete(cq->bh);
    if (cq->ioeventfd_enabled) {
        memory_region_del_eventfd(&n->iomem,
                                  0x1000 + offset, 4, false, 0, &cq->notifier);
        event_notifier_set_handler(&cq->notifier, NULL);
        event_notifier_cleanup(&cq->notifier);
    }
    if (msix_enabled(&n->parent_obj)) {
        msix_vector_unuse(&n->parent_obj, cq->vector);
    }
    if (cq->cqid) {
        g_free(cq);
    }
}

static uint16_t nvme_del_cq(NvmeCtrl *n, NvmeRequest *req)
{
    NvmeDeleteQ *c = (NvmeDeleteQ *)&req->cmd;
    NvmeCQueue *cq;
    uint16_t qid = le16_to_cpu(c->qid);

    if (unlikely(!qid || nvme_check_cqid(n, qid))) {
        trace_pci_nvme_err_invalid_del_cq_cqid(qid);
        return NVME_INVALID_CQID | NVME_DNR;
    }

    cq = n->cq[qid];
    if (unlikely(!QTAILQ_EMPTY(&cq->sq_list))) {
        trace_pci_nvme_err_invalid_del_cq_notempty(qid);
        return NVME_INVALID_QUEUE_DEL;
    }

    if (cq->irq_enabled && cq->tail != cq->head) {
        n->cq_pending--;
    }

    nvme_irq_deassert(n, cq);
    trace_pci_nvme_del_cq(qid);
    nvme_free_cq(cq, n);
    return NVME_SUCCESS;
}

static void nvme_init_cq(NvmeCQueue *cq, NvmeCtrl *n, uint64_t dma_addr,
                         uint16_t cqid, uint16_t vector, uint16_t size,
                         uint16_t irq_enabled)
{
    if (msix_enabled(&n->parent_obj)) {
        msix_vector_use(&n->parent_obj, vector);
    }
    cq->ctrl = n;
    cq->cqid = cqid;
    cq->size = size;
    cq->dma_addr = dma_addr;
    cq->phase = 1;
    cq->irq_enabled = irq_enabled;
    cq->vector = vector;
    cq->head = cq->tail = 0;
    QTAILQ_INIT(&cq->req_list);
    QTAILQ_INIT(&cq->sq_list);
    if (n->dbbuf_enabled) {
        cq->db_addr = n->dbbuf_dbs + (cqid << 3) + (1 << 2);
        cq->ei_addr = n->dbbuf_eis + (cqid << 3) + (1 << 2);

        if (n->params.ioeventfd && cqid != 0) {
            if (!nvme_init_cq_ioeventfd(cq)) {
                cq->ioeventfd_enabled = true;
            }
        }
    }
    n->cq[cqid] = cq;
    cq->bh = qemu_bh_new(nvme_post_cqes, cq);
}

static uint16_t nvme_create_cq(NvmeCtrl *n, NvmeRequest *req)
{
    NvmeCQueue *cq;
    NvmeCreateCq *c = (NvmeCreateCq *)&req->cmd;
    uint16_t cqid = le16_to_cpu(c->cqid);
    uint16_t vector = le16_to_cpu(c->irq_vector);
    uint16_t qsize = le16_to_cpu(c->qsize);
    uint16_t qflags = le16_to_cpu(c->cq_flags);
    uint64_t prp1 = le64_to_cpu(c->prp1);

    trace_pci_nvme_create_cq(prp1, cqid, vector, qsize, qflags,
                             NVME_CQ_FLAGS_IEN(qflags) != 0);

    if (unlikely(!cqid || cqid > n->conf_ioqpairs || n->cq[cqid] != NULL)) {
        trace_pci_nvme_err_invalid_create_cq_cqid(cqid);
        return NVME_INVALID_QID | NVME_DNR;
    }
    if (unlikely(!qsize || qsize > NVME_CAP_MQES(ldq_le_p(&n->bar.cap)))) {
        trace_pci_nvme_err_invalid_create_cq_size(qsize);
        return NVME_MAX_QSIZE_EXCEEDED | NVME_DNR;
    }
    if (unlikely(prp1 & (n->page_size - 1))) {
        trace_pci_nvme_err_invalid_create_cq_addr(prp1);
        return NVME_INVALID_PRP_OFFSET | NVME_DNR;
    }
    if (unlikely(!msix_enabled(&n->parent_obj) && vector)) {
        trace_pci_nvme_err_invalid_create_cq_vector(vector);
        return NVME_INVALID_IRQ_VECTOR | NVME_DNR;
    }
    if (unlikely(vector >= n->conf_msix_qsize)) {
        trace_pci_nvme_err_invalid_create_cq_vector(vector);
        return NVME_INVALID_IRQ_VECTOR | NVME_DNR;
    }
    if (unlikely(!(NVME_CQ_FLAGS_PC(qflags)))) {
        trace_pci_nvme_err_invalid_create_cq_qflags(NVME_CQ_FLAGS_PC(qflags));
        return NVME_INVALID_FIELD | NVME_DNR;
    }

    cq = g_malloc0(sizeof(*cq));
    nvme_init_cq(cq, n, prp1, cqid, vector, qsize + 1,
                 NVME_CQ_FLAGS_IEN(qflags));

    /*
     * It is only required to set qs_created when creating a completion queue;
     * creating a submission queue without a matching completion queue will
     * fail.
     */
    n->qs_created = true;
    return NVME_SUCCESS;
}

static uint16_t nvme_rpt_empty_id_struct(NvmeCtrl *n, NvmeRequest *req)
{
    uint8_t id[NVME_IDENTIFY_DATA_SIZE] = {};

    return nvme_c2h(n, id, sizeof(id), req);
}

static uint16_t nvme_identify_ctrl(NvmeCtrl *n, NvmeRequest *req)
{
    trace_pci_nvme_identify_ctrl();

    return nvme_c2h(n, (uint8_t *)&n->id_ctrl, sizeof(n->id_ctrl), req);
}

static uint16_t nvme_identify_ctrl_csi(NvmeCtrl *n, NvmeRequest *req)
{
    NvmeIdentify *c = (NvmeIdentify *)&req->cmd;
    uint8_t id[NVME_IDENTIFY_DATA_SIZE] = {};
    NvmeIdCtrlNvm *id_nvm = (NvmeIdCtrlNvm *)&id;

    trace_pci_nvme_identify_ctrl_csi(c->csi);

    switch (c->csi) {
    case NVME_CSI_NVM:
        id_nvm->vsl = n->params.vsl;
        id_nvm->dmrsl = cpu_to_le32(n->dmrsl);
        break;

    case NVME_CSI_ZONED:
        ((NvmeIdCtrlZoned *)&id)->zasl = n->params.zasl;
        break;

    default:
        return NVME_INVALID_FIELD | NVME_DNR;
    }

    return nvme_c2h(n, id, sizeof(id), req);
}

static uint16_t nvme_identify_ns(NvmeCtrl *n, NvmeRequest *req, bool active)
{
    NvmeNamespace *ns;
    NvmeIdentify *c = (NvmeIdentify *)&req->cmd;
    uint32_t nsid = le32_to_cpu(c->nsid);

    trace_pci_nvme_identify_ns(nsid);

    if (!nvme_nsid_valid(n, nsid) || nsid == NVME_NSID_BROADCAST) {
        return NVME_INVALID_NSID | NVME_DNR;
    }

    ns = nvme_ns(n, nsid);
    if (unlikely(!ns)) {
        if (!active) {
            ns = nvme_subsys_ns(n->subsys, nsid);
            if (!ns) {
                return nvme_rpt_empty_id_struct(n, req);
            }
        } else {
            return nvme_rpt_empty_id_struct(n, req);
        }
    }

    if (active || ns->csi == NVME_CSI_NVM) {
        return nvme_c2h(n, (uint8_t *)&ns->id_ns, sizeof(NvmeIdNs), req);
    }

    return NVME_INVALID_CMD_SET | NVME_DNR;
}

static uint16_t nvme_identify_ctrl_list(NvmeCtrl *n, NvmeRequest *req,
                                        bool attached)
{
    NvmeIdentify *c = (NvmeIdentify *)&req->cmd;
    uint32_t nsid = le32_to_cpu(c->nsid);
    uint16_t min_id = le16_to_cpu(c->ctrlid);
    uint16_t list[NVME_CONTROLLER_LIST_SIZE] = {};
    uint16_t *ids = &list[1];
    NvmeNamespace *ns;
    NvmeCtrl *ctrl;
    int cntlid, nr_ids = 0;

    trace_pci_nvme_identify_ctrl_list(c->cns, min_id);

    if (!n->subsys) {
        return NVME_INVALID_FIELD | NVME_DNR;
    }

    if (attached) {
        if (nsid == NVME_NSID_BROADCAST) {
            return NVME_INVALID_FIELD | NVME_DNR;
        }

        ns = nvme_subsys_ns(n->subsys, nsid);
        if (!ns) {
            return NVME_INVALID_FIELD | NVME_DNR;
        }
    }

    for (cntlid = min_id; cntlid < ARRAY_SIZE(n->subsys->ctrls); cntlid++) {
        ctrl = nvme_subsys_ctrl(n->subsys, cntlid);
        if (!ctrl) {
            continue;
        }

        if (attached && !nvme_ns(ctrl, nsid)) {
            continue;
        }

        ids[nr_ids++] = cntlid;
    }

    list[0] = nr_ids;

    return nvme_c2h(n, (uint8_t *)list, sizeof(list), req);
}

static uint16_t nvme_identify_pri_ctrl_cap(NvmeCtrl *n, NvmeRequest *req)
{
    trace_pci_nvme_identify_pri_ctrl_cap(le16_to_cpu(n->pri_ctrl_cap.cntlid));

    return nvme_c2h(n, (uint8_t *)&n->pri_ctrl_cap,
                    sizeof(NvmePriCtrlCap), req);
}

static uint16_t nvme_identify_sec_ctrl_list(NvmeCtrl *n, NvmeRequest *req)
{
    NvmeIdentify *c = (NvmeIdentify *)&req->cmd;
    uint16_t pri_ctrl_id = le16_to_cpu(n->pri_ctrl_cap.cntlid);
    uint16_t min_id = le16_to_cpu(c->ctrlid);
    uint8_t num_sec_ctrl = n->sec_ctrl_list.numcntl;
    NvmeSecCtrlList list = {0};
    uint8_t i;

    for (i = 0; i < num_sec_ctrl; i++) {
        if (n->sec_ctrl_list.sec[i].scid >= min_id) {
            list.numcntl = num_sec_ctrl - i;
            memcpy(&list.sec, n->sec_ctrl_list.sec + i,
                   list.numcntl * sizeof(NvmeSecCtrlEntry));
            break;
        }
    }

    trace_pci_nvme_identify_sec_ctrl_list(pri_ctrl_id, list.numcntl);

    return nvme_c2h(n, (uint8_t *)&list, sizeof(list), req);
}

static uint16_t nvme_identify_ns_csi(NvmeCtrl *n, NvmeRequest *req,
                                     bool active)
{
    NvmeNamespace *ns;
    NvmeIdentify *c = (NvmeIdentify *)&req->cmd;
    uint32_t nsid = le32_to_cpu(c->nsid);

    trace_pci_nvme_identify_ns_csi(nsid, c->csi);

    if (!nvme_nsid_valid(n, nsid) || nsid == NVME_NSID_BROADCAST) {
        return NVME_INVALID_NSID | NVME_DNR;
    }

    ns = nvme_ns(n, nsid);
    if (unlikely(!ns)) {
        if (!active) {
            ns = nvme_subsys_ns(n->subsys, nsid);
            if (!ns) {
                return nvme_rpt_empty_id_struct(n, req);
            }
        } else {
            return nvme_rpt_empty_id_struct(n, req);
        }
    }

    if (c->csi == NVME_CSI_NVM) {
        return nvme_c2h(n, (uint8_t *)&ns->id_ns_nvm, sizeof(NvmeIdNsNvm),
                        req);
    } else if (c->csi == NVME_CSI_ZONED && ns->csi == NVME_CSI_ZONED) {
        return nvme_c2h(n, (uint8_t *)ns->id_ns_zoned, sizeof(NvmeIdNsZoned),
                        req);
    }

    return NVME_INVALID_FIELD | NVME_DNR;
}

static uint16_t nvme_identify_nslist(NvmeCtrl *n, NvmeRequest *req,
                                     bool active)
{
    NvmeNamespace *ns;
    NvmeIdentify *c = (NvmeIdentify *)&req->cmd;
    uint32_t min_nsid = le32_to_cpu(c->nsid);
    uint8_t list[NVME_IDENTIFY_DATA_SIZE] = {};
    static const int data_len = sizeof(list);
    uint32_t *list_ptr = (uint32_t *)list;
    int i, j = 0;

    trace_pci_nvme_identify_nslist(min_nsid);

    /*
     * Both FFFFFFFFh (NVME_NSID_BROADCAST) and FFFFFFFFEh are invalid values
     * since the Active Namespace ID List should return namespaces with ids
     * *higher* than the NSID specified in the command. This is also specified
     * in the spec (NVM Express v1.3d, Section 5.15.4).
     */
    if (min_nsid >= NVME_NSID_BROADCAST - 1) {
        return NVME_INVALID_NSID | NVME_DNR;
    }

    for (i = 1; i <= NVME_MAX_NAMESPACES; i++) {
        ns = nvme_ns(n, i);
        if (!ns) {
            if (!active) {
                ns = nvme_subsys_ns(n->subsys, i);
                if (!ns) {
                    continue;
                }
            } else {
                continue;
            }
        }
        if (ns->params.nsid <= min_nsid) {
            continue;
        }
        list_ptr[j++] = cpu_to_le32(ns->params.nsid);
        if (j == data_len / sizeof(uint32_t)) {
            break;
        }
    }

    return nvme_c2h(n, list, data_len, req);
}

static uint16_t nvme_identify_nslist_csi(NvmeCtrl *n, NvmeRequest *req,
                                         bool active)
{
    NvmeNamespace *ns;
    NvmeIdentify *c = (NvmeIdentify *)&req->cmd;
    uint32_t min_nsid = le32_to_cpu(c->nsid);
    uint8_t list[NVME_IDENTIFY_DATA_SIZE] = {};
    static const int data_len = sizeof(list);
    uint32_t *list_ptr = (uint32_t *)list;
    int i, j = 0;

    trace_pci_nvme_identify_nslist_csi(min_nsid, c->csi);

    /*
     * Same as in nvme_identify_nslist(), FFFFFFFFh/FFFFFFFFEh are invalid.
     */
    if (min_nsid >= NVME_NSID_BROADCAST - 1) {
        return NVME_INVALID_NSID | NVME_DNR;
    }

    if (c->csi != NVME_CSI_NVM && c->csi != NVME_CSI_ZONED) {
        return NVME_INVALID_FIELD | NVME_DNR;
    }

    for (i = 1; i <= NVME_MAX_NAMESPACES; i++) {
        ns = nvme_ns(n, i);
        if (!ns) {
            if (!active) {
                ns = nvme_subsys_ns(n->subsys, i);
                if (!ns) {
                    continue;
                }
            } else {
                continue;
            }
        }
        if (ns->params.nsid <= min_nsid || c->csi != ns->csi) {
            continue;
        }
        list_ptr[j++] = cpu_to_le32(ns->params.nsid);
        if (j == data_len / sizeof(uint32_t)) {
            break;
        }
    }

    return nvme_c2h(n, list, data_len, req);
}

static uint16_t nvme_identify_ns_descr_list(NvmeCtrl *n, NvmeRequest *req)
{
    NvmeNamespace *ns;
    NvmeIdentify *c = (NvmeIdentify *)&req->cmd;
    uint32_t nsid = le32_to_cpu(c->nsid);
    uint8_t list[NVME_IDENTIFY_DATA_SIZE] = {};
    uint8_t *pos = list;
    struct {
        NvmeIdNsDescr hdr;
        uint8_t v[NVME_NIDL_UUID];
    } QEMU_PACKED uuid = {};
    struct {
        NvmeIdNsDescr hdr;
        uint64_t v;
    } QEMU_PACKED eui64 = {};
    struct {
        NvmeIdNsDescr hdr;
        uint8_t v;
    } QEMU_PACKED csi = {};

    trace_pci_nvme_identify_ns_descr_list(nsid);

    if (!nvme_nsid_valid(n, nsid) || nsid == NVME_NSID_BROADCAST) {
        return NVME_INVALID_NSID | NVME_DNR;
    }

    ns = nvme_ns(n, nsid);
    if (unlikely(!ns)) {
        return NVME_INVALID_FIELD | NVME_DNR;
    }

    if (!qemu_uuid_is_null(&ns->params.uuid)) {
        uuid.hdr.nidt = NVME_NIDT_UUID;
        uuid.hdr.nidl = NVME_NIDL_UUID;
        memcpy(uuid.v, ns->params.uuid.data, NVME_NIDL_UUID);
        memcpy(pos, &uuid, sizeof(uuid));
        pos += sizeof(uuid);
    }

    if (ns->params.eui64) {
        eui64.hdr.nidt = NVME_NIDT_EUI64;
        eui64.hdr.nidl = NVME_NIDL_EUI64;
        eui64.v = cpu_to_be64(ns->params.eui64);
        memcpy(pos, &eui64, sizeof(eui64));
        pos += sizeof(eui64);
    }

    csi.hdr.nidt = NVME_NIDT_CSI;
    csi.hdr.nidl = NVME_NIDL_CSI;
    csi.v = ns->csi;
    memcpy(pos, &csi, sizeof(csi));
    pos += sizeof(csi);

    return nvme_c2h(n, list, sizeof(list), req);
}

static uint16_t nvme_identify_cmd_set(NvmeCtrl *n, NvmeRequest *req)
{
    uint8_t list[NVME_IDENTIFY_DATA_SIZE] = {};
    static const int data_len = sizeof(list);

    trace_pci_nvme_identify_cmd_set();

    NVME_SET_CSI(*list, NVME_CSI_NVM);
    NVME_SET_CSI(*list, NVME_CSI_ZONED);

    return nvme_c2h(n, list, data_len, req);
}

static uint16_t nvme_identify(NvmeCtrl *n, NvmeRequest *req)
{
    NvmeIdentify *c = (NvmeIdentify *)&req->cmd;

    trace_pci_nvme_identify(nvme_cid(req), c->cns, le16_to_cpu(c->ctrlid),
                            c->csi);

    switch (c->cns) {
    case NVME_ID_CNS_NS:
        return nvme_identify_ns(n, req, true);
    case NVME_ID_CNS_NS_PRESENT:
        return nvme_identify_ns(n, req, false);
    case NVME_ID_CNS_NS_ATTACHED_CTRL_LIST:
        return nvme_identify_ctrl_list(n, req, true);
    case NVME_ID_CNS_CTRL_LIST:
        return nvme_identify_ctrl_list(n, req, false);
    case NVME_ID_CNS_PRIMARY_CTRL_CAP:
        return nvme_identify_pri_ctrl_cap(n, req);
    case NVME_ID_CNS_SECONDARY_CTRL_LIST:
        return nvme_identify_sec_ctrl_list(n, req);
    case NVME_ID_CNS_CS_NS:
        return nvme_identify_ns_csi(n, req, true);
    case NVME_ID_CNS_CS_NS_PRESENT:
        return nvme_identify_ns_csi(n, req, false);
    case NVME_ID_CNS_CTRL:
        return nvme_identify_ctrl(n, req);
    case NVME_ID_CNS_CS_CTRL:
        return nvme_identify_ctrl_csi(n, req);
    case NVME_ID_CNS_NS_ACTIVE_LIST:
        return nvme_identify_nslist(n, req, true);
    case NVME_ID_CNS_NS_PRESENT_LIST:
        return nvme_identify_nslist(n, req, false);
    case NVME_ID_CNS_CS_NS_ACTIVE_LIST:
        return nvme_identify_nslist_csi(n, req, true);
    case NVME_ID_CNS_CS_NS_PRESENT_LIST:
        return nvme_identify_nslist_csi(n, req, false);
    case NVME_ID_CNS_NS_DESCR_LIST:
        return nvme_identify_ns_descr_list(n, req);
    case NVME_ID_CNS_IO_COMMAND_SET:
        return nvme_identify_cmd_set(n, req);
    default:
        trace_pci_nvme_err_invalid_identify_cns(le32_to_cpu(c->cns));
        return NVME_INVALID_FIELD | NVME_DNR;
    }
}

static uint16_t nvme_abort(NvmeCtrl *n, NvmeRequest *req)
{
    uint16_t sqid = le32_to_cpu(req->cmd.cdw10) & 0xffff;

    req->cqe.result = 1;
    if (nvme_check_sqid(n, sqid)) {
        return NVME_INVALID_FIELD | NVME_DNR;
    }

    return NVME_SUCCESS;
}

static inline void nvme_set_timestamp(NvmeCtrl *n, uint64_t ts)
{
    trace_pci_nvme_setfeat_timestamp(ts);

    n->host_timestamp = le64_to_cpu(ts);
    n->timestamp_set_qemu_clock_ms = qemu_clock_get_ms(QEMU_CLOCK_VIRTUAL);
}

static inline uint64_t nvme_get_timestamp(const NvmeCtrl *n)
{
    uint64_t current_time = qemu_clock_get_ms(QEMU_CLOCK_VIRTUAL);
    uint64_t elapsed_time = current_time - n->timestamp_set_qemu_clock_ms;

    union nvme_timestamp {
        struct {
            uint64_t timestamp:48;
            uint64_t sync:1;
            uint64_t origin:3;
            uint64_t rsvd1:12;
        };
        uint64_t all;
    };

    union nvme_timestamp ts;
    ts.all = 0;
    ts.timestamp = n->host_timestamp + elapsed_time;

    /* If the host timestamp is non-zero, set the timestamp origin */
    ts.origin = n->host_timestamp ? 0x01 : 0x00;

    trace_pci_nvme_getfeat_timestamp(ts.all);

    return cpu_to_le64(ts.all);
}

static uint16_t nvme_get_feature_timestamp(NvmeCtrl *n, NvmeRequest *req)
{
    uint64_t timestamp = nvme_get_timestamp(n);

    return nvme_c2h(n, (uint8_t *)&timestamp, sizeof(timestamp), req);
}

static uint16_t nvme_get_feature(NvmeCtrl *n, NvmeRequest *req)
{
    NvmeCmd *cmd = &req->cmd;
    uint32_t dw10 = le32_to_cpu(cmd->cdw10);
    uint32_t dw11 = le32_to_cpu(cmd->cdw11);
    uint32_t nsid = le32_to_cpu(cmd->nsid);
    uint32_t result;
    uint8_t fid = NVME_GETSETFEAT_FID(dw10);
    NvmeGetFeatureSelect sel = NVME_GETFEAT_SELECT(dw10);
    uint16_t iv;
    NvmeNamespace *ns;
    int i;

    static const uint32_t nvme_feature_default[NVME_FID_MAX] = {
        [NVME_ARBITRATION] = NVME_ARB_AB_NOLIMIT,
    };

    trace_pci_nvme_getfeat(nvme_cid(req), nsid, fid, sel, dw11);

    if (!nvme_feature_support[fid]) {
        return NVME_INVALID_FIELD | NVME_DNR;
    }

    if (nvme_feature_cap[fid] & NVME_FEAT_CAP_NS) {
        if (!nvme_nsid_valid(n, nsid) || nsid == NVME_NSID_BROADCAST) {
            /*
             * The Reservation Notification Mask and Reservation Persistence
             * features require a status code of Invalid Field in Command when
             * NSID is FFFFFFFFh. Since the device does not support those
             * features we can always return Invalid Namespace or Format as we
             * should do for all other features.
             */
            return NVME_INVALID_NSID | NVME_DNR;
        }

        if (!nvme_ns(n, nsid)) {
            return NVME_INVALID_FIELD | NVME_DNR;
        }
    }

    switch (sel) {
    case NVME_GETFEAT_SELECT_CURRENT:
        break;
    case NVME_GETFEAT_SELECT_SAVED:
        /* no features are saveable by the controller; fallthrough */
    case NVME_GETFEAT_SELECT_DEFAULT:
        goto defaults;
    case NVME_GETFEAT_SELECT_CAP:
        result = nvme_feature_cap[fid];
        goto out;
    }

    switch (fid) {
    case NVME_TEMPERATURE_THRESHOLD:
        result = 0;

        /*
         * The controller only implements the Composite Temperature sensor, so
         * return 0 for all other sensors.
         */
        if (NVME_TEMP_TMPSEL(dw11) != NVME_TEMP_TMPSEL_COMPOSITE) {
            goto out;
        }

        switch (NVME_TEMP_THSEL(dw11)) {
        case NVME_TEMP_THSEL_OVER:
            result = n->features.temp_thresh_hi;
            goto out;
        case NVME_TEMP_THSEL_UNDER:
            result = n->features.temp_thresh_low;
            goto out;
        }

        return NVME_INVALID_FIELD | NVME_DNR;
    case NVME_ERROR_RECOVERY:
        if (!nvme_nsid_valid(n, nsid)) {
            return NVME_INVALID_NSID | NVME_DNR;
        }

        ns = nvme_ns(n, nsid);
        if (unlikely(!ns)) {
            return NVME_INVALID_FIELD | NVME_DNR;
        }

        result = ns->features.err_rec;
        goto out;
    case NVME_VOLATILE_WRITE_CACHE:
        result = 0;
        for (i = 1; i <= NVME_MAX_NAMESPACES; i++) {
            ns = nvme_ns(n, i);
            if (!ns) {
                continue;
            }

            result = blk_enable_write_cache(ns->blkconf.blk);
            if (result) {
                break;
            }
        }
        trace_pci_nvme_getfeat_vwcache(result ? "enabled" : "disabled");
        goto out;
    case NVME_ASYNCHRONOUS_EVENT_CONF:
        result = n->features.async_config;
        goto out;
    case NVME_TIMESTAMP:
        return nvme_get_feature_timestamp(n, req);
    case NVME_HOST_BEHAVIOR_SUPPORT:
        return nvme_c2h(n, (uint8_t *)&n->features.hbs,
                        sizeof(n->features.hbs), req);
    default:
        break;
    }

defaults:
    switch (fid) {
    case NVME_TEMPERATURE_THRESHOLD:
        result = 0;

        if (NVME_TEMP_TMPSEL(dw11) != NVME_TEMP_TMPSEL_COMPOSITE) {
            break;
        }

        if (NVME_TEMP_THSEL(dw11) == NVME_TEMP_THSEL_OVER) {
            result = NVME_TEMPERATURE_WARNING;
        }

        break;
    case NVME_NUMBER_OF_QUEUES:
        result = (n->conf_ioqpairs - 1) | ((n->conf_ioqpairs - 1) << 16);
        trace_pci_nvme_getfeat_numq(result);
        break;
    case NVME_INTERRUPT_VECTOR_CONF:
        iv = dw11 & 0xffff;
        if (iv >= n->conf_ioqpairs + 1) {
            return NVME_INVALID_FIELD | NVME_DNR;
        }

        result = iv;
        if (iv == n->admin_cq.vector) {
            result |= NVME_INTVC_NOCOALESCING;
        }
        break;
    default:
        result = nvme_feature_default[fid];
        break;
    }

out:
    req->cqe.result = cpu_to_le32(result);
    return NVME_SUCCESS;
}

static uint16_t nvme_set_feature_timestamp(NvmeCtrl *n, NvmeRequest *req)
{
    uint16_t ret;
    uint64_t timestamp;

    ret = nvme_h2c(n, (uint8_t *)&timestamp, sizeof(timestamp), req);
    if (ret) {
        return ret;
    }

    nvme_set_timestamp(n, timestamp);

    return NVME_SUCCESS;
}

static uint16_t nvme_set_feature(NvmeCtrl *n, NvmeRequest *req)
{
    NvmeNamespace *ns = NULL;

    NvmeCmd *cmd = &req->cmd;
    uint32_t dw10 = le32_to_cpu(cmd->cdw10);
    uint32_t dw11 = le32_to_cpu(cmd->cdw11);
    uint32_t nsid = le32_to_cpu(cmd->nsid);
    uint8_t fid = NVME_GETSETFEAT_FID(dw10);
    uint8_t save = NVME_SETFEAT_SAVE(dw10);
    uint16_t status;
    int i;

    trace_pci_nvme_setfeat(nvme_cid(req), nsid, fid, save, dw11);

    if (save && !(nvme_feature_cap[fid] & NVME_FEAT_CAP_SAVE)) {
        return NVME_FID_NOT_SAVEABLE | NVME_DNR;
    }

    if (!nvme_feature_support[fid]) {
        return NVME_INVALID_FIELD | NVME_DNR;
    }

    if (nvme_feature_cap[fid] & NVME_FEAT_CAP_NS) {
        if (nsid != NVME_NSID_BROADCAST) {
            if (!nvme_nsid_valid(n, nsid)) {
                return NVME_INVALID_NSID | NVME_DNR;
            }

            ns = nvme_ns(n, nsid);
            if (unlikely(!ns)) {
                return NVME_INVALID_FIELD | NVME_DNR;
            }
        }
    } else if (nsid && nsid != NVME_NSID_BROADCAST) {
        if (!nvme_nsid_valid(n, nsid)) {
            return NVME_INVALID_NSID | NVME_DNR;
        }

        return NVME_FEAT_NOT_NS_SPEC | NVME_DNR;
    }

    if (!(nvme_feature_cap[fid] & NVME_FEAT_CAP_CHANGE)) {
        return NVME_FEAT_NOT_CHANGEABLE | NVME_DNR;
    }

    switch (fid) {
    case NVME_TEMPERATURE_THRESHOLD:
        if (NVME_TEMP_TMPSEL(dw11) != NVME_TEMP_TMPSEL_COMPOSITE) {
            break;
        }

        switch (NVME_TEMP_THSEL(dw11)) {
        case NVME_TEMP_THSEL_OVER:
            n->features.temp_thresh_hi = NVME_TEMP_TMPTH(dw11);
            break;
        case NVME_TEMP_THSEL_UNDER:
            n->features.temp_thresh_low = NVME_TEMP_TMPTH(dw11);
            break;
        default:
            return NVME_INVALID_FIELD | NVME_DNR;
        }

        if ((n->temperature >= n->features.temp_thresh_hi) ||
            (n->temperature <= n->features.temp_thresh_low)) {
            nvme_smart_event(n, NVME_SMART_TEMPERATURE);
        }

        break;
    case NVME_ERROR_RECOVERY:
        if (nsid == NVME_NSID_BROADCAST) {
            for (i = 1; i <= NVME_MAX_NAMESPACES; i++) {
                ns = nvme_ns(n, i);

                if (!ns) {
                    continue;
                }

                if (NVME_ID_NS_NSFEAT_DULBE(ns->id_ns.nsfeat)) {
                    ns->features.err_rec = dw11;
                }
            }

            break;
        }

        assert(ns);
        if (NVME_ID_NS_NSFEAT_DULBE(ns->id_ns.nsfeat))  {
            ns->features.err_rec = dw11;
        }
        break;
    case NVME_VOLATILE_WRITE_CACHE:
        for (i = 1; i <= NVME_MAX_NAMESPACES; i++) {
            ns = nvme_ns(n, i);
            if (!ns) {
                continue;
            }

            if (!(dw11 & 0x1) && blk_enable_write_cache(ns->blkconf.blk)) {
                blk_flush(ns->blkconf.blk);
            }

            blk_set_enable_write_cache(ns->blkconf.blk, dw11 & 1);
        }

        break;

    case NVME_NUMBER_OF_QUEUES:
        if (n->qs_created) {
            return NVME_CMD_SEQ_ERROR | NVME_DNR;
        }

        /*
         * NVMe v1.3, Section 5.21.1.7: FFFFh is not an allowed value for NCQR
         * and NSQR.
         */
        if ((dw11 & 0xffff) == 0xffff || ((dw11 >> 16) & 0xffff) == 0xffff) {
            return NVME_INVALID_FIELD | NVME_DNR;
        }

        trace_pci_nvme_setfeat_numq((dw11 & 0xffff) + 1,
                                    ((dw11 >> 16) & 0xffff) + 1,
                                    n->conf_ioqpairs,
                                    n->conf_ioqpairs);
        req->cqe.result = cpu_to_le32((n->conf_ioqpairs - 1) |
                                      ((n->conf_ioqpairs - 1) << 16));
        break;
    case NVME_ASYNCHRONOUS_EVENT_CONF:
        n->features.async_config = dw11;
        break;
    case NVME_TIMESTAMP:
        return nvme_set_feature_timestamp(n, req);
    case NVME_HOST_BEHAVIOR_SUPPORT:
        status = nvme_h2c(n, (uint8_t *)&n->features.hbs,
                          sizeof(n->features.hbs), req);
        if (status) {
            return status;
        }

        for (i = 1; i <= NVME_MAX_NAMESPACES; i++) {
            ns = nvme_ns(n, i);

            if (!ns) {
                continue;
            }

            ns->id_ns.nlbaf = ns->nlbaf - 1;
            if (!n->features.hbs.lbafee) {
                ns->id_ns.nlbaf = MIN(ns->id_ns.nlbaf, 15);
            }
        }

        return status;
    case NVME_COMMAND_SET_PROFILE:
        if (dw11 & 0x1ff) {
            trace_pci_nvme_err_invalid_iocsci(dw11 & 0x1ff);
            return NVME_CMD_SET_CMB_REJECTED | NVME_DNR;
        }
        break;
    default:
        return NVME_FEAT_NOT_CHANGEABLE | NVME_DNR;
    }
    return NVME_SUCCESS;
}

static uint16_t nvme_aer(NvmeCtrl *n, NvmeRequest *req)
{
    trace_pci_nvme_aer(nvme_cid(req));

    if (n->outstanding_aers > n->params.aerl) {
        trace_pci_nvme_aer_aerl_exceeded();
        return NVME_AER_LIMIT_EXCEEDED;
    }

    n->aer_reqs[n->outstanding_aers] = req;
    n->outstanding_aers++;

    if (!QTAILQ_EMPTY(&n->aer_queue)) {
        nvme_process_aers(n);
    }

    return NVME_NO_COMPLETE;
}

static void nvme_update_dmrsl(NvmeCtrl *n)
{
    int nsid;

    for (nsid = 1; nsid <= NVME_MAX_NAMESPACES; nsid++) {
        NvmeNamespace *ns = nvme_ns(n, nsid);
        if (!ns) {
            continue;
        }

        n->dmrsl = MIN_NON_ZERO(n->dmrsl,
                                BDRV_REQUEST_MAX_BYTES / nvme_l2b(ns, 1));
    }
}

static void nvme_select_iocs_ns(NvmeCtrl *n, NvmeNamespace *ns)
{
    uint32_t cc = ldl_le_p(&n->bar.cc);

    ns->iocs = nvme_cse_iocs_none;
    switch (ns->csi) {
    case NVME_CSI_NVM:
        if (NVME_CC_CSS(cc) != NVME_CC_CSS_ADMIN_ONLY) {
            ns->iocs = nvme_cse_iocs_nvm;
        }
        break;
    case NVME_CSI_ZONED:
        if (NVME_CC_CSS(cc) == NVME_CC_CSS_CSI) {
            ns->iocs = nvme_cse_iocs_zoned;
        } else if (NVME_CC_CSS(cc) == NVME_CC_CSS_NVM) {
            ns->iocs = nvme_cse_iocs_nvm;
        }
        break;
    }
}

static uint16_t nvme_ns_attachment(NvmeCtrl *n, NvmeRequest *req)
{
    NvmeNamespace *ns;
    NvmeCtrl *ctrl;
    uint16_t list[NVME_CONTROLLER_LIST_SIZE] = {};
    uint32_t nsid = le32_to_cpu(req->cmd.nsid);
    uint32_t dw10 = le32_to_cpu(req->cmd.cdw10);
    uint8_t sel = dw10 & 0xf;
    uint16_t *nr_ids = &list[0];
    uint16_t *ids = &list[1];
    uint16_t ret;
    int i;

    trace_pci_nvme_ns_attachment(nvme_cid(req), dw10 & 0xf);

    if (!nvme_nsid_valid(n, nsid)) {
        return NVME_INVALID_NSID | NVME_DNR;
    }

    ns = nvme_subsys_ns(n->subsys, nsid);
    if (!ns) {
        return NVME_INVALID_FIELD | NVME_DNR;
    }

    ret = nvme_h2c(n, (uint8_t *)list, 4096, req);
    if (ret) {
        return ret;
    }

    if (!*nr_ids) {
        return NVME_NS_CTRL_LIST_INVALID | NVME_DNR;
    }

    *nr_ids = MIN(*nr_ids, NVME_CONTROLLER_LIST_SIZE - 1);
    for (i = 0; i < *nr_ids; i++) {
        ctrl = nvme_subsys_ctrl(n->subsys, ids[i]);
        if (!ctrl) {
            return NVME_NS_CTRL_LIST_INVALID | NVME_DNR;
        }

        switch (sel) {
        case NVME_NS_ATTACHMENT_ATTACH:
            if (nvme_ns(ctrl, nsid)) {
                return NVME_NS_ALREADY_ATTACHED | NVME_DNR;
            }

            if (ns->attached && !ns->params.shared) {
                return NVME_NS_PRIVATE | NVME_DNR;
            }

            nvme_attach_ns(ctrl, ns);
            nvme_select_iocs_ns(ctrl, ns);

            break;

        case NVME_NS_ATTACHMENT_DETACH:
            if (!nvme_ns(ctrl, nsid)) {
                return NVME_NS_NOT_ATTACHED | NVME_DNR;
            }

            ctrl->namespaces[nsid] = NULL;
            ns->attached--;

            nvme_update_dmrsl(ctrl);

            break;

        default:
            return NVME_INVALID_FIELD | NVME_DNR;
        }

        /*
         * Add namespace id to the changed namespace id list for event clearing
         * via Get Log Page command.
         */
        if (!test_and_set_bit(nsid, ctrl->changed_nsids)) {
            nvme_enqueue_event(ctrl, NVME_AER_TYPE_NOTICE,
                               NVME_AER_INFO_NOTICE_NS_ATTR_CHANGED,
                               NVME_LOG_CHANGED_NSLIST);
        }
    }

    return NVME_SUCCESS;
}

typedef struct NvmeFormatAIOCB {
    BlockAIOCB common;
    BlockAIOCB *aiocb;
    QEMUBH *bh;
    NvmeRequest *req;
    int ret;

    NvmeNamespace *ns;
    uint32_t nsid;
    bool broadcast;
    int64_t offset;

    uint8_t lbaf;
    uint8_t mset;
    uint8_t pi;
    uint8_t pil;
} NvmeFormatAIOCB;

static void nvme_format_bh(void *opaque);

static void nvme_format_cancel(BlockAIOCB *aiocb)
{
    NvmeFormatAIOCB *iocb = container_of(aiocb, NvmeFormatAIOCB, common);

    if (iocb->aiocb) {
        blk_aio_cancel_async(iocb->aiocb);
    }
}

static const AIOCBInfo nvme_format_aiocb_info = {
    .aiocb_size = sizeof(NvmeFormatAIOCB),
    .cancel_async = nvme_format_cancel,
    .get_aio_context = nvme_get_aio_context,
};

static void nvme_format_set(NvmeNamespace *ns, uint8_t lbaf, uint8_t mset,
                            uint8_t pi, uint8_t pil)
{
    uint8_t lbafl = lbaf & 0xf;
    uint8_t lbafu = lbaf >> 4;

    trace_pci_nvme_format_set(ns->params.nsid, lbaf, mset, pi, pil);

    ns->id_ns.dps = (pil << 3) | pi;
    ns->id_ns.flbas = (lbafu << 5) | (mset << 4) | lbafl;

    nvme_ns_init_format(ns);
}

static void nvme_format_ns_cb(void *opaque, int ret)
{
    NvmeFormatAIOCB *iocb = opaque;
    NvmeNamespace *ns = iocb->ns;
    int bytes;

    if (ret < 0) {
        iocb->ret = ret;
        goto done;
    }

    assert(ns);

    if (iocb->offset < ns->size) {
        bytes = MIN(BDRV_REQUEST_MAX_BYTES, ns->size - iocb->offset);

        iocb->aiocb = blk_aio_pwrite_zeroes(ns->blkconf.blk, iocb->offset,
                                            bytes, BDRV_REQ_MAY_UNMAP,
                                            nvme_format_ns_cb, iocb);

        iocb->offset += bytes;
        return;
    }

    nvme_format_set(ns, iocb->lbaf, iocb->mset, iocb->pi, iocb->pil);
    ns->status = 0x0;
    iocb->ns = NULL;
    iocb->offset = 0;

done:
    iocb->aiocb = NULL;
    qemu_bh_schedule(iocb->bh);
}

static uint16_t nvme_format_check(NvmeNamespace *ns, uint8_t lbaf, uint8_t pi)
{
    if (ns->params.zoned) {
        return NVME_INVALID_FORMAT | NVME_DNR;
    }

    if (lbaf > ns->id_ns.nlbaf) {
        return NVME_INVALID_FORMAT | NVME_DNR;
    }

    if (pi && (ns->id_ns.lbaf[lbaf].ms < nvme_pi_tuple_size(ns))) {
        return NVME_INVALID_FORMAT | NVME_DNR;
    }

    if (pi && pi > NVME_ID_NS_DPS_TYPE_3) {
        return NVME_INVALID_FIELD | NVME_DNR;
    }

    return NVME_SUCCESS;
}

static void nvme_format_bh(void *opaque)
{
    NvmeFormatAIOCB *iocb = opaque;
    NvmeRequest *req = iocb->req;
    NvmeCtrl *n = nvme_ctrl(req);
    uint32_t dw10 = le32_to_cpu(req->cmd.cdw10);
    uint8_t lbaf = dw10 & 0xf;
    uint8_t pi = (dw10 >> 5) & 0x7;
    uint16_t status;
    int i;

    if (iocb->ret < 0) {
        goto done;
    }

    if (iocb->broadcast) {
        for (i = iocb->nsid + 1; i <= NVME_MAX_NAMESPACES; i++) {
            iocb->ns = nvme_ns(n, i);
            if (iocb->ns) {
                iocb->nsid = i;
                break;
            }
        }
    }

    if (!iocb->ns) {
        goto done;
    }

    status = nvme_format_check(iocb->ns, lbaf, pi);
    if (status) {
        req->status = status;
        goto done;
    }

    iocb->ns->status = NVME_FORMAT_IN_PROGRESS;
    nvme_format_ns_cb(iocb, 0);
    return;

done:
    qemu_bh_delete(iocb->bh);
    iocb->bh = NULL;

    iocb->common.cb(iocb->common.opaque, iocb->ret);

    qemu_aio_unref(iocb);
}

static uint16_t nvme_format(NvmeCtrl *n, NvmeRequest *req)
{
    NvmeFormatAIOCB *iocb;
    uint32_t nsid = le32_to_cpu(req->cmd.nsid);
    uint32_t dw10 = le32_to_cpu(req->cmd.cdw10);
    uint8_t lbaf = dw10 & 0xf;
    uint8_t mset = (dw10 >> 4) & 0x1;
    uint8_t pi = (dw10 >> 5) & 0x7;
    uint8_t pil = (dw10 >> 8) & 0x1;
    uint8_t lbafu = (dw10 >> 12) & 0x3;
    uint16_t status;

    iocb = qemu_aio_get(&nvme_format_aiocb_info, NULL, nvme_misc_cb, req);

    iocb->req = req;
    iocb->bh = qemu_bh_new(nvme_format_bh, iocb);
    iocb->ret = 0;
    iocb->ns = NULL;
    iocb->nsid = 0;
    iocb->lbaf = lbaf;
    iocb->mset = mset;
    iocb->pi = pi;
    iocb->pil = pil;
    iocb->broadcast = (nsid == NVME_NSID_BROADCAST);
    iocb->offset = 0;

    if (n->features.hbs.lbafee) {
        iocb->lbaf |= lbafu << 4;
    }

    if (!iocb->broadcast) {
        if (!nvme_nsid_valid(n, nsid)) {
            status = NVME_INVALID_NSID | NVME_DNR;
            goto out;
        }

        iocb->ns = nvme_ns(n, nsid);
        if (!iocb->ns) {
            status = NVME_INVALID_FIELD | NVME_DNR;
            goto out;
        }
    }

    req->aiocb = &iocb->common;
    qemu_bh_schedule(iocb->bh);

    return NVME_NO_COMPLETE;

out:
    qemu_bh_delete(iocb->bh);
    iocb->bh = NULL;
    qemu_aio_unref(iocb);
    return status;
}

static void nvme_get_virt_res_num(NvmeCtrl *n, uint8_t rt, int *num_total,
                                  int *num_prim, int *num_sec)
{
    *num_total = le32_to_cpu(rt ?
                             n->pri_ctrl_cap.vifrt : n->pri_ctrl_cap.vqfrt);
    *num_prim = le16_to_cpu(rt ?
                            n->pri_ctrl_cap.virfap : n->pri_ctrl_cap.vqrfap);
    *num_sec = le16_to_cpu(rt ? n->pri_ctrl_cap.virfa : n->pri_ctrl_cap.vqrfa);
}

static uint16_t nvme_assign_virt_res_to_prim(NvmeCtrl *n, NvmeRequest *req,
                                             uint16_t cntlid, uint8_t rt,
                                             int nr)
{
    int num_total, num_prim, num_sec;

    if (cntlid != n->cntlid) {
        return NVME_INVALID_CTRL_ID | NVME_DNR;
    }

    nvme_get_virt_res_num(n, rt, &num_total, &num_prim, &num_sec);

    if (nr > num_total) {
        return NVME_INVALID_NUM_RESOURCES | NVME_DNR;
    }

    if (nr > num_total - num_sec) {
        return NVME_INVALID_RESOURCE_ID | NVME_DNR;
    }

    if (rt) {
        n->next_pri_ctrl_cap.virfap = cpu_to_le16(nr);
    } else {
        n->next_pri_ctrl_cap.vqrfap = cpu_to_le16(nr);
    }

    req->cqe.result = cpu_to_le32(nr);
    return req->status;
}

static void nvme_update_virt_res(NvmeCtrl *n, NvmeSecCtrlEntry *sctrl,
                                 uint8_t rt, int nr)
{
    int prev_nr, prev_total;

    if (rt) {
        prev_nr = le16_to_cpu(sctrl->nvi);
        prev_total = le32_to_cpu(n->pri_ctrl_cap.virfa);
        sctrl->nvi = cpu_to_le16(nr);
        n->pri_ctrl_cap.virfa = cpu_to_le32(prev_total + nr - prev_nr);
    } else {
        prev_nr = le16_to_cpu(sctrl->nvq);
        prev_total = le32_to_cpu(n->pri_ctrl_cap.vqrfa);
        sctrl->nvq = cpu_to_le16(nr);
        n->pri_ctrl_cap.vqrfa = cpu_to_le32(prev_total + nr - prev_nr);
    }
}

static uint16_t nvme_assign_virt_res_to_sec(NvmeCtrl *n, NvmeRequest *req,
                                            uint16_t cntlid, uint8_t rt, int nr)
{
    int num_total, num_prim, num_sec, num_free, diff, limit;
    NvmeSecCtrlEntry *sctrl;

    sctrl = nvme_sctrl_for_cntlid(n, cntlid);
    if (!sctrl) {
        return NVME_INVALID_CTRL_ID | NVME_DNR;
    }

    if (sctrl->scs) {
        return NVME_INVALID_SEC_CTRL_STATE | NVME_DNR;
    }

    limit = le16_to_cpu(rt ? n->pri_ctrl_cap.vifrsm : n->pri_ctrl_cap.vqfrsm);
    if (nr > limit) {
        return NVME_INVALID_NUM_RESOURCES | NVME_DNR;
    }

    nvme_get_virt_res_num(n, rt, &num_total, &num_prim, &num_sec);
    num_free = num_total - num_prim - num_sec;
    diff = nr - le16_to_cpu(rt ? sctrl->nvi : sctrl->nvq);

    if (diff > num_free) {
        return NVME_INVALID_RESOURCE_ID | NVME_DNR;
    }

    nvme_update_virt_res(n, sctrl, rt, nr);
    req->cqe.result = cpu_to_le32(nr);

    return req->status;
}

static uint16_t nvme_virt_set_state(NvmeCtrl *n, uint16_t cntlid, bool online)
{
    NvmeCtrl *sn = NULL;
    NvmeSecCtrlEntry *sctrl;
    int vf_index;

    sctrl = nvme_sctrl_for_cntlid(n, cntlid);
    if (!sctrl) {
        return NVME_INVALID_CTRL_ID | NVME_DNR;
    }

    if (!pci_is_vf(&n->parent_obj)) {
        vf_index = le16_to_cpu(sctrl->vfn) - 1;
        sn = NVME(pcie_sriov_get_vf_at_index(&n->parent_obj, vf_index));
    }

    if (online) {
        if (!sctrl->nvi || (le16_to_cpu(sctrl->nvq) < 2) || !sn) {
            return NVME_INVALID_SEC_CTRL_STATE | NVME_DNR;
        }

        if (!sctrl->scs) {
            sctrl->scs = 0x1;
            nvme_ctrl_reset(sn, NVME_RESET_FUNCTION);
        }
    } else {
        nvme_update_virt_res(n, sctrl, NVME_VIRT_RES_INTERRUPT, 0);
        nvme_update_virt_res(n, sctrl, NVME_VIRT_RES_QUEUE, 0);

        if (sctrl->scs) {
            sctrl->scs = 0x0;
            if (sn) {
                nvme_ctrl_reset(sn, NVME_RESET_FUNCTION);
            }
        }
    }

    return NVME_SUCCESS;
}

static uint16_t nvme_virt_mngmt(NvmeCtrl *n, NvmeRequest *req)
{
    uint32_t dw10 = le32_to_cpu(req->cmd.cdw10);
    uint32_t dw11 = le32_to_cpu(req->cmd.cdw11);
    uint8_t act = dw10 & 0xf;
    uint8_t rt = (dw10 >> 8) & 0x7;
    uint16_t cntlid = (dw10 >> 16) & 0xffff;
    int nr = dw11 & 0xffff;

    trace_pci_nvme_virt_mngmt(nvme_cid(req), act, cntlid, rt ? "VI" : "VQ", nr);

    if (rt != NVME_VIRT_RES_QUEUE && rt != NVME_VIRT_RES_INTERRUPT) {
        return NVME_INVALID_RESOURCE_ID | NVME_DNR;
    }

    switch (act) {
    case NVME_VIRT_MNGMT_ACTION_SEC_ASSIGN:
        return nvme_assign_virt_res_to_sec(n, req, cntlid, rt, nr);
    case NVME_VIRT_MNGMT_ACTION_PRM_ALLOC:
        return nvme_assign_virt_res_to_prim(n, req, cntlid, rt, nr);
    case NVME_VIRT_MNGMT_ACTION_SEC_ONLINE:
        return nvme_virt_set_state(n, cntlid, true);
    case NVME_VIRT_MNGMT_ACTION_SEC_OFFLINE:
        return nvme_virt_set_state(n, cntlid, false);
    default:
        return NVME_INVALID_FIELD | NVME_DNR;
    }
}

static uint16_t nvme_dbbuf_config(NvmeCtrl *n, const NvmeRequest *req)
{
    uint64_t dbs_addr = le64_to_cpu(req->cmd.dptr.prp1);
    uint64_t eis_addr = le64_to_cpu(req->cmd.dptr.prp2);
    int i;

    /* Address should be page aligned */
    if (dbs_addr & (n->page_size - 1) || eis_addr & (n->page_size - 1)) {
        return NVME_INVALID_FIELD | NVME_DNR;
    }

    /* Save shadow buffer base addr for use during queue creation */
    n->dbbuf_dbs = dbs_addr;
    n->dbbuf_eis = eis_addr;
    n->dbbuf_enabled = true;

    for (i = 0; i < n->params.max_ioqpairs + 1; i++) {
        NvmeSQueue *sq = n->sq[i];
        NvmeCQueue *cq = n->cq[i];

        if (sq) {
            /*
             * CAP.DSTRD is 0, so offset of ith sq db_addr is (i<<3)
             * nvme_process_db() uses this hard-coded way to calculate
             * doorbell offsets. Be consistent with that here.
             */
            sq->db_addr = dbs_addr + (i << 3);
            sq->ei_addr = eis_addr + (i << 3);
            pci_dma_write(&n->parent_obj, sq->db_addr, &sq->tail,
                    sizeof(sq->tail));

            if (n->params.ioeventfd && sq->sqid != 0) {
                if (!nvme_init_sq_ioeventfd(sq)) {
                    sq->ioeventfd_enabled = true;
                }
            }
        }

        if (cq) {
            /* CAP.DSTRD is 0, so offset of ith cq db_addr is (i<<3)+(1<<2) */
            cq->db_addr = dbs_addr + (i << 3) + (1 << 2);
            cq->ei_addr = eis_addr + (i << 3) + (1 << 2);
            pci_dma_write(&n->parent_obj, cq->db_addr, &cq->head,
                    sizeof(cq->head));

            if (n->params.ioeventfd && cq->cqid != 0) {
                if (!nvme_init_cq_ioeventfd(cq)) {
                    cq->ioeventfd_enabled = true;
                }
            }
        }
    }

    trace_pci_nvme_dbbuf_config(dbs_addr, eis_addr);

    return NVME_SUCCESS;
}

static uint16_t nvme_admin_cmd(NvmeCtrl *n, NvmeRequest *req)
{
    trace_pci_nvme_admin_cmd(nvme_cid(req), nvme_sqid(req), req->cmd.opcode,
                             nvme_adm_opc_str(req->cmd.opcode));

    if (!(nvme_cse_acs[req->cmd.opcode] & NVME_CMD_EFF_CSUPP)) {
        trace_pci_nvme_err_invalid_admin_opc(req->cmd.opcode);
        return NVME_INVALID_OPCODE | NVME_DNR;
    }

    /* SGLs shall not be used for Admin commands in NVMe over PCIe */
    if (NVME_CMD_FLAGS_PSDT(req->cmd.flags) != NVME_PSDT_PRP) {
        return NVME_INVALID_FIELD | NVME_DNR;
    }

    if (NVME_CMD_FLAGS_FUSE(req->cmd.flags)) {
        return NVME_INVALID_FIELD;
    }

    switch (req->cmd.opcode) {
    case NVME_ADM_CMD_DELETE_SQ:
        return nvme_del_sq(n, req);
    case NVME_ADM_CMD_CREATE_SQ:
        return nvme_create_sq(n, req);
    case NVME_ADM_CMD_GET_LOG_PAGE:
        return nvme_get_log(n, req);
    case NVME_ADM_CMD_DELETE_CQ:
        return nvme_del_cq(n, req);
    case NVME_ADM_CMD_CREATE_CQ:
        return nvme_create_cq(n, req);
    case NVME_ADM_CMD_IDENTIFY:
        return nvme_identify(n, req);
    case NVME_ADM_CMD_ABORT:
        return nvme_abort(n, req);
    case NVME_ADM_CMD_SET_FEATURES:
        return nvme_set_feature(n, req);
    case NVME_ADM_CMD_GET_FEATURES:
        return nvme_get_feature(n, req);
    case NVME_ADM_CMD_ASYNC_EV_REQ:
        return nvme_aer(n, req);
    case NVME_ADM_CMD_NS_ATTACHMENT:
        return nvme_ns_attachment(n, req);
    case NVME_ADM_CMD_VIRT_MNGMT:
        return nvme_virt_mngmt(n, req);
    case NVME_ADM_CMD_DBBUF_CONFIG:
        return nvme_dbbuf_config(n, req);
    case NVME_ADM_CMD_FORMAT_NVM:
        return nvme_format(n, req);
    default:
        assert(false);
    }

    return NVME_INVALID_OPCODE | NVME_DNR;
}

static void nvme_update_sq_eventidx(const NvmeSQueue *sq)
{
    pci_dma_write(&sq->ctrl->parent_obj, sq->ei_addr, &sq->tail,
                  sizeof(sq->tail));
    trace_pci_nvme_eventidx_sq(sq->sqid, sq->tail);
}

static void nvme_update_sq_tail(NvmeSQueue *sq)
{
    pci_dma_read(&sq->ctrl->parent_obj, sq->db_addr, &sq->tail,
                 sizeof(sq->tail));
    trace_pci_nvme_shadow_doorbell_sq(sq->sqid, sq->tail);
}

static void nvme_process_sq(void *opaque)
{
    NvmeSQueue *sq = opaque;
    NvmeCtrl *n = sq->ctrl;
    NvmeCQueue *cq = n->cq[sq->cqid];

    uint16_t status;
    hwaddr addr;
    NvmeCmd cmd;
    NvmeRequest *req;

    if (n->dbbuf_enabled) {
        nvme_update_sq_tail(sq);
    }

    while (!(nvme_sq_empty(sq) || QTAILQ_EMPTY(&sq->req_list))) {
        addr = sq->dma_addr + sq->head * n->sqe_size;
        if (nvme_addr_read(n, addr, (void *)&cmd, sizeof(cmd))) {
            trace_pci_nvme_err_addr_read(addr);
            trace_pci_nvme_err_cfs();
            stl_le_p(&n->bar.csts, NVME_CSTS_FAILED);
            break;
        }
        nvme_inc_sq_head(sq);

        req = QTAILQ_FIRST(&sq->req_list);
        QTAILQ_REMOVE(&sq->req_list, req, entry);
        QTAILQ_INSERT_TAIL(&sq->out_req_list, req, entry);
        nvme_req_clear(req);
        req->cqe.cid = cmd.cid;
        memcpy(&req->cmd, &cmd, sizeof(NvmeCmd));

        status = sq->sqid ? nvme_io_cmd(n, req) :
            nvme_admin_cmd(n, req);
        if (status != NVME_NO_COMPLETE) {
            req->status = status;
            nvme_enqueue_req_completion(cq, req);
        }

        if (n->dbbuf_enabled) {
            nvme_update_sq_eventidx(sq);
            nvme_update_sq_tail(sq);
        }
    }
}

static void nvme_update_msixcap_ts(PCIDevice *pci_dev, uint32_t table_size)
{
    uint8_t *config;

    if (!msix_present(pci_dev)) {
        return;
    }

    assert(table_size > 0 && table_size <= pci_dev->msix_entries_nr);

    config = pci_dev->config + pci_dev->msix_cap;
    pci_set_word_by_mask(config + PCI_MSIX_FLAGS, PCI_MSIX_FLAGS_QSIZE,
                         table_size - 1);
}

static void nvme_activate_virt_res(NvmeCtrl *n)
{
    PCIDevice *pci_dev = &n->parent_obj;
    NvmePriCtrlCap *cap = &n->pri_ctrl_cap;
    NvmeSecCtrlEntry *sctrl;

    /* -1 to account for the admin queue */
    if (pci_is_vf(pci_dev)) {
        sctrl = nvme_sctrl(n);
        cap->vqprt = sctrl->nvq;
        cap->viprt = sctrl->nvi;
        n->conf_ioqpairs = sctrl->nvq ? le16_to_cpu(sctrl->nvq) - 1 : 0;
        n->conf_msix_qsize = sctrl->nvi ? le16_to_cpu(sctrl->nvi) : 1;
    } else {
        cap->vqrfap = n->next_pri_ctrl_cap.vqrfap;
        cap->virfap = n->next_pri_ctrl_cap.virfap;
        n->conf_ioqpairs = le16_to_cpu(cap->vqprt) +
                           le16_to_cpu(cap->vqrfap) - 1;
        n->conf_msix_qsize = le16_to_cpu(cap->viprt) +
                             le16_to_cpu(cap->virfap);
    }
}

static void nvme_ctrl_reset(NvmeCtrl *n, NvmeResetType rst)
{
    PCIDevice *pci_dev = &n->parent_obj;
    NvmeSecCtrlEntry *sctrl;
    NvmeNamespace *ns;
    int i;

    for (i = 1; i <= NVME_MAX_NAMESPACES; i++) {
        ns = nvme_ns(n, i);
        if (!ns) {
            continue;
        }

        nvme_ns_drain(ns);
    }

    for (i = 0; i < n->params.max_ioqpairs + 1; i++) {
        if (n->sq[i] != NULL) {
            nvme_free_sq(n->sq[i], n);
        }
    }
    for (i = 0; i < n->params.max_ioqpairs + 1; i++) {
        if (n->cq[i] != NULL) {
            nvme_free_cq(n->cq[i], n);
        }
    }

    while (!QTAILQ_EMPTY(&n->aer_queue)) {
        NvmeAsyncEvent *event = QTAILQ_FIRST(&n->aer_queue);
        QTAILQ_REMOVE(&n->aer_queue, event, entry);
        g_free(event);
    }

    if (n->params.sriov_max_vfs) {
        if (!pci_is_vf(pci_dev)) {
            for (i = 0; i < n->sec_ctrl_list.numcntl; i++) {
                sctrl = &n->sec_ctrl_list.sec[i];
                nvme_virt_set_state(n, le16_to_cpu(sctrl->scid), false);
            }

            if (rst != NVME_RESET_CONTROLLER) {
                pcie_sriov_pf_disable_vfs(pci_dev);
            }
        }

        if (rst != NVME_RESET_CONTROLLER) {
            nvme_activate_virt_res(n);
        }
    }

    n->aer_queued = 0;
    n->aer_mask = 0;
    n->outstanding_aers = 0;
    n->qs_created = false;

    nvme_update_msixcap_ts(pci_dev, n->conf_msix_qsize);

    if (pci_is_vf(pci_dev)) {
        sctrl = nvme_sctrl(n);

        stl_le_p(&n->bar.csts, sctrl->scs ? 0 : NVME_CSTS_FAILED);
    } else {
        stl_le_p(&n->bar.csts, 0);
    }

    stl_le_p(&n->bar.intms, 0);
    stl_le_p(&n->bar.intmc, 0);
    stl_le_p(&n->bar.cc, 0);

    n->dbbuf_dbs = 0;
    n->dbbuf_eis = 0;
    n->dbbuf_enabled = false;
}

static void nvme_ctrl_shutdown(NvmeCtrl *n)
{
    NvmeNamespace *ns;
    int i;

    if (n->pmr.dev) {
        memory_region_msync(&n->pmr.dev->mr, 0, n->pmr.dev->size);
    }

    for (i = 1; i <= NVME_MAX_NAMESPACES; i++) {
        ns = nvme_ns(n, i);
        if (!ns) {
            continue;
        }

        nvme_ns_shutdown(ns);
    }
}

static void nvme_select_iocs(NvmeCtrl *n)
{
    NvmeNamespace *ns;
    int i;

    for (i = 1; i <= NVME_MAX_NAMESPACES; i++) {
        ns = nvme_ns(n, i);
        if (!ns) {
            continue;
        }

        nvme_select_iocs_ns(n, ns);
    }
}

static int nvme_start_ctrl(NvmeCtrl *n)
{
    uint64_t cap = ldq_le_p(&n->bar.cap);
    uint32_t cc = ldl_le_p(&n->bar.cc);
    uint32_t aqa = ldl_le_p(&n->bar.aqa);
    uint64_t asq = ldq_le_p(&n->bar.asq);
    uint64_t acq = ldq_le_p(&n->bar.acq);
    uint32_t page_bits = NVME_CC_MPS(cc) + 12;
    uint32_t page_size = 1 << page_bits;
    NvmeSecCtrlEntry *sctrl = nvme_sctrl(n);

    if (pci_is_vf(&n->parent_obj) && !sctrl->scs) {
        trace_pci_nvme_err_startfail_virt_state(le16_to_cpu(sctrl->nvi),
                                                le16_to_cpu(sctrl->nvq),
                                                sctrl->scs ? "ONLINE" :
                                                             "OFFLINE");
        return -1;
    }
    if (unlikely(n->cq[0])) {
        trace_pci_nvme_err_startfail_cq();
        return -1;
    }
    if (unlikely(n->sq[0])) {
        trace_pci_nvme_err_startfail_sq();
        return -1;
    }
    if (unlikely(asq & (page_size - 1))) {
        trace_pci_nvme_err_startfail_asq_misaligned(asq);
        return -1;
    }
    if (unlikely(acq & (page_size - 1))) {
        trace_pci_nvme_err_startfail_acq_misaligned(acq);
        return -1;
    }
    if (unlikely(!(NVME_CAP_CSS(cap) & (1 << NVME_CC_CSS(cc))))) {
        trace_pci_nvme_err_startfail_css(NVME_CC_CSS(cc));
        return -1;
    }
    if (unlikely(NVME_CC_MPS(cc) < NVME_CAP_MPSMIN(cap))) {
        trace_pci_nvme_err_startfail_page_too_small(
                    NVME_CC_MPS(cc),
                    NVME_CAP_MPSMIN(cap));
        return -1;
    }
    if (unlikely(NVME_CC_MPS(cc) >
                 NVME_CAP_MPSMAX(cap))) {
        trace_pci_nvme_err_startfail_page_too_large(
                    NVME_CC_MPS(cc),
                    NVME_CAP_MPSMAX(cap));
        return -1;
    }
    if (unlikely(NVME_CC_IOCQES(cc) <
                 NVME_CTRL_CQES_MIN(n->id_ctrl.cqes))) {
        trace_pci_nvme_err_startfail_cqent_too_small(
                    NVME_CC_IOCQES(cc),
                    NVME_CTRL_CQES_MIN(cap));
        return -1;
    }
    if (unlikely(NVME_CC_IOCQES(cc) >
                 NVME_CTRL_CQES_MAX(n->id_ctrl.cqes))) {
        trace_pci_nvme_err_startfail_cqent_too_large(
                    NVME_CC_IOCQES(cc),
                    NVME_CTRL_CQES_MAX(cap));
        return -1;
    }
    if (unlikely(NVME_CC_IOSQES(cc) <
                 NVME_CTRL_SQES_MIN(n->id_ctrl.sqes))) {
        trace_pci_nvme_err_startfail_sqent_too_small(
                    NVME_CC_IOSQES(cc),
                    NVME_CTRL_SQES_MIN(cap));
        return -1;
    }
    if (unlikely(NVME_CC_IOSQES(cc) >
                 NVME_CTRL_SQES_MAX(n->id_ctrl.sqes))) {
        trace_pci_nvme_err_startfail_sqent_too_large(
                    NVME_CC_IOSQES(cc),
                    NVME_CTRL_SQES_MAX(cap));
        return -1;
    }
    if (unlikely(!NVME_AQA_ASQS(aqa))) {
        trace_pci_nvme_err_startfail_asqent_sz_zero();
        return -1;
    }
    if (unlikely(!NVME_AQA_ACQS(aqa))) {
        trace_pci_nvme_err_startfail_acqent_sz_zero();
        return -1;
    }

    n->page_bits = page_bits;
    n->page_size = page_size;
    n->max_prp_ents = n->page_size / sizeof(uint64_t);
    n->cqe_size = 1 << NVME_CC_IOCQES(cc);
    n->sqe_size = 1 << NVME_CC_IOSQES(cc);
    nvme_init_cq(&n->admin_cq, n, acq, 0, 0, NVME_AQA_ACQS(aqa) + 1, 1);
    nvme_init_sq(&n->admin_sq, n, asq, 0, 0, NVME_AQA_ASQS(aqa) + 1);

    nvme_set_timestamp(n, 0ULL);

    nvme_select_iocs(n);

    return 0;
}

static void nvme_cmb_enable_regs(NvmeCtrl *n)
{
    uint32_t cmbloc = ldl_le_p(&n->bar.cmbloc);
    uint32_t cmbsz = ldl_le_p(&n->bar.cmbsz);

    NVME_CMBLOC_SET_CDPCILS(cmbloc, 1);
    NVME_CMBLOC_SET_CDPMLS(cmbloc, 1);
    NVME_CMBLOC_SET_BIR(cmbloc, NVME_CMB_BIR);
    stl_le_p(&n->bar.cmbloc, cmbloc);

    NVME_CMBSZ_SET_SQS(cmbsz, 1);
    NVME_CMBSZ_SET_CQS(cmbsz, 0);
    NVME_CMBSZ_SET_LISTS(cmbsz, 1);
    NVME_CMBSZ_SET_RDS(cmbsz, 1);
    NVME_CMBSZ_SET_WDS(cmbsz, 1);
    NVME_CMBSZ_SET_SZU(cmbsz, 2); /* MBs */
    NVME_CMBSZ_SET_SZ(cmbsz, n->params.cmb_size_mb);
    stl_le_p(&n->bar.cmbsz, cmbsz);
}

static void nvme_write_bar(NvmeCtrl *n, hwaddr offset, uint64_t data,
                           unsigned size)
{
    uint64_t cap = ldq_le_p(&n->bar.cap);
    uint32_t cc = ldl_le_p(&n->bar.cc);
    uint32_t intms = ldl_le_p(&n->bar.intms);
    uint32_t csts = ldl_le_p(&n->bar.csts);
    uint32_t pmrsts = ldl_le_p(&n->bar.pmrsts);

    if (unlikely(offset & (sizeof(uint32_t) - 1))) {
        NVME_GUEST_ERR(pci_nvme_ub_mmiowr_misaligned32,
                       "MMIO write not 32-bit aligned,"
                       " offset=0x%"PRIx64"", offset);
        /* should be ignored, fall through for now */
    }

    if (unlikely(size < sizeof(uint32_t))) {
        NVME_GUEST_ERR(pci_nvme_ub_mmiowr_toosmall,
                       "MMIO write smaller than 32-bits,"
                       " offset=0x%"PRIx64", size=%u",
                       offset, size);
        /* should be ignored, fall through for now */
    }

    switch (offset) {
    case NVME_REG_INTMS:
        if (unlikely(msix_enabled(&(n->parent_obj)))) {
            NVME_GUEST_ERR(pci_nvme_ub_mmiowr_intmask_with_msix,
                           "undefined access to interrupt mask set"
                           " when MSI-X is enabled");
            /* should be ignored, fall through for now */
        }
        intms |= data;
        stl_le_p(&n->bar.intms, intms);
        n->bar.intmc = n->bar.intms;
        trace_pci_nvme_mmio_intm_set(data & 0xffffffff, intms);
        nvme_irq_check(n);
        break;
    case NVME_REG_INTMC:
        if (unlikely(msix_enabled(&(n->parent_obj)))) {
            NVME_GUEST_ERR(pci_nvme_ub_mmiowr_intmask_with_msix,
                           "undefined access to interrupt mask clr"
                           " when MSI-X is enabled");
            /* should be ignored, fall through for now */
        }
        intms &= ~data;
        stl_le_p(&n->bar.intms, intms);
        n->bar.intmc = n->bar.intms;
        trace_pci_nvme_mmio_intm_clr(data & 0xffffffff, intms);
        nvme_irq_check(n);
        break;
    case NVME_REG_CC:
        stl_le_p(&n->bar.cc, data);

        trace_pci_nvme_mmio_cfg(data & 0xffffffff);

        if (NVME_CC_SHN(data) && !(NVME_CC_SHN(cc))) {
            trace_pci_nvme_mmio_shutdown_set();
            nvme_ctrl_shutdown(n);
            csts &= ~(CSTS_SHST_MASK << CSTS_SHST_SHIFT);
            csts |= NVME_CSTS_SHST_COMPLETE;
        } else if (!NVME_CC_SHN(data) && NVME_CC_SHN(cc)) {
            trace_pci_nvme_mmio_shutdown_cleared();
            csts &= ~(CSTS_SHST_MASK << CSTS_SHST_SHIFT);
        }

        if (NVME_CC_EN(data) && !NVME_CC_EN(cc)) {
            if (unlikely(nvme_start_ctrl(n))) {
                trace_pci_nvme_err_startfail();
                csts = NVME_CSTS_FAILED;
            } else {
                trace_pci_nvme_mmio_start_success();
                csts = NVME_CSTS_READY;
            }
        } else if (!NVME_CC_EN(data) && NVME_CC_EN(cc)) {
            trace_pci_nvme_mmio_stopped();
            nvme_ctrl_reset(n, NVME_RESET_CONTROLLER);

            break;
        }

        stl_le_p(&n->bar.csts, csts);

        break;
    case NVME_REG_CSTS:
        if (data & (1 << 4)) {
            NVME_GUEST_ERR(pci_nvme_ub_mmiowr_ssreset_w1c_unsupported,
                           "attempted to W1C CSTS.NSSRO"
                           " but CAP.NSSRS is zero (not supported)");
        } else if (data != 0) {
            NVME_GUEST_ERR(pci_nvme_ub_mmiowr_ro_csts,
                           "attempted to set a read only bit"
                           " of controller status");
        }
        break;
    case NVME_REG_NSSR:
        if (data == 0x4e564d65) {
            trace_pci_nvme_ub_mmiowr_ssreset_unsupported();
        } else {
            /* The spec says that writes of other values have no effect */
            return;
        }
        break;
    case NVME_REG_AQA:
        stl_le_p(&n->bar.aqa, data);
        trace_pci_nvme_mmio_aqattr(data & 0xffffffff);
        break;
    case NVME_REG_ASQ:
        stn_le_p(&n->bar.asq, size, data);
        trace_pci_nvme_mmio_asqaddr(data);
        break;
    case NVME_REG_ASQ + 4:
        stl_le_p((uint8_t *)&n->bar.asq + 4, data);
        trace_pci_nvme_mmio_asqaddr_hi(data, ldq_le_p(&n->bar.asq));
        break;
    case NVME_REG_ACQ:
        trace_pci_nvme_mmio_acqaddr(data);
        stn_le_p(&n->bar.acq, size, data);
        break;
    case NVME_REG_ACQ + 4:
        stl_le_p((uint8_t *)&n->bar.acq + 4, data);
        trace_pci_nvme_mmio_acqaddr_hi(data, ldq_le_p(&n->bar.acq));
        break;
    case NVME_REG_CMBLOC:
        NVME_GUEST_ERR(pci_nvme_ub_mmiowr_cmbloc_reserved,
                       "invalid write to reserved CMBLOC"
                       " when CMBSZ is zero, ignored");
        return;
    case NVME_REG_CMBSZ:
        NVME_GUEST_ERR(pci_nvme_ub_mmiowr_cmbsz_readonly,
                       "invalid write to read only CMBSZ, ignored");
        return;
    case NVME_REG_CMBMSC:
        if (!NVME_CAP_CMBS(cap)) {
            return;
        }

        stn_le_p(&n->bar.cmbmsc, size, data);
        n->cmb.cmse = false;

        if (NVME_CMBMSC_CRE(data)) {
            nvme_cmb_enable_regs(n);

            if (NVME_CMBMSC_CMSE(data)) {
                uint64_t cmbmsc = ldq_le_p(&n->bar.cmbmsc);
                hwaddr cba = NVME_CMBMSC_CBA(cmbmsc) << CMBMSC_CBA_SHIFT;
                if (cba + int128_get64(n->cmb.mem.size) < cba) {
                    uint32_t cmbsts = ldl_le_p(&n->bar.cmbsts);
                    NVME_CMBSTS_SET_CBAI(cmbsts, 1);
                    stl_le_p(&n->bar.cmbsts, cmbsts);
                    return;
                }

                n->cmb.cba = cba;
                n->cmb.cmse = true;
            }
        } else {
            n->bar.cmbsz = 0;
            n->bar.cmbloc = 0;
        }

        return;
    case NVME_REG_CMBMSC + 4:
        stl_le_p((uint8_t *)&n->bar.cmbmsc + 4, data);
        return;

    case NVME_REG_PMRCAP:
        NVME_GUEST_ERR(pci_nvme_ub_mmiowr_pmrcap_readonly,
                       "invalid write to PMRCAP register, ignored");
        return;
    case NVME_REG_PMRCTL:
        if (!NVME_CAP_PMRS(cap)) {
            return;
        }

        stl_le_p(&n->bar.pmrctl, data);
        if (NVME_PMRCTL_EN(data)) {
            memory_region_set_enabled(&n->pmr.dev->mr, true);
            pmrsts = 0;
        } else {
            memory_region_set_enabled(&n->pmr.dev->mr, false);
            NVME_PMRSTS_SET_NRDY(pmrsts, 1);
            n->pmr.cmse = false;
        }
        stl_le_p(&n->bar.pmrsts, pmrsts);
        return;
    case NVME_REG_PMRSTS:
        NVME_GUEST_ERR(pci_nvme_ub_mmiowr_pmrsts_readonly,
                       "invalid write to PMRSTS register, ignored");
        return;
    case NVME_REG_PMREBS:
        NVME_GUEST_ERR(pci_nvme_ub_mmiowr_pmrebs_readonly,
                       "invalid write to PMREBS register, ignored");
        return;
    case NVME_REG_PMRSWTP:
        NVME_GUEST_ERR(pci_nvme_ub_mmiowr_pmrswtp_readonly,
                       "invalid write to PMRSWTP register, ignored");
        return;
    case NVME_REG_PMRMSCL:
        if (!NVME_CAP_PMRS(cap)) {
            return;
        }

        stl_le_p(&n->bar.pmrmscl, data);
        n->pmr.cmse = false;

        if (NVME_PMRMSCL_CMSE(data)) {
            uint64_t pmrmscu = ldl_le_p(&n->bar.pmrmscu);
            hwaddr cba = pmrmscu << 32 |
                (NVME_PMRMSCL_CBA(data) << PMRMSCL_CBA_SHIFT);
            if (cba + int128_get64(n->pmr.dev->mr.size) < cba) {
                NVME_PMRSTS_SET_CBAI(pmrsts, 1);
                stl_le_p(&n->bar.pmrsts, pmrsts);
                return;
            }

            n->pmr.cmse = true;
            n->pmr.cba = cba;
        }

        return;
    case NVME_REG_PMRMSCU:
        if (!NVME_CAP_PMRS(cap)) {
            return;
        }

        stl_le_p(&n->bar.pmrmscu, data);
        return;
    default:
        NVME_GUEST_ERR(pci_nvme_ub_mmiowr_invalid,
                       "invalid MMIO write,"
                       " offset=0x%"PRIx64", data=%"PRIx64"",
                       offset, data);
        break;
    }
}

static uint64_t nvme_mmio_read(void *opaque, hwaddr addr, unsigned size)
{
    NvmeCtrl *n = (NvmeCtrl *)opaque;
    uint8_t *ptr = (uint8_t *)&n->bar;

    trace_pci_nvme_mmio_read(addr, size);

    if (unlikely(addr & (sizeof(uint32_t) - 1))) {
        NVME_GUEST_ERR(pci_nvme_ub_mmiord_misaligned32,
                       "MMIO read not 32-bit aligned,"
                       " offset=0x%"PRIx64"", addr);
        /* should RAZ, fall through for now */
    } else if (unlikely(size < sizeof(uint32_t))) {
        NVME_GUEST_ERR(pci_nvme_ub_mmiord_toosmall,
                       "MMIO read smaller than 32-bits,"
                       " offset=0x%"PRIx64"", addr);
        /* should RAZ, fall through for now */
    }

    if (addr > sizeof(n->bar) - size) {
        NVME_GUEST_ERR(pci_nvme_ub_mmiord_invalid_ofs,
                       "MMIO read beyond last register,"
                       " offset=0x%"PRIx64", returning 0", addr);

        return 0;
    }

    if (pci_is_vf(&n->parent_obj) && !nvme_sctrl(n)->scs &&
        addr != NVME_REG_CSTS) {
        trace_pci_nvme_err_ignored_mmio_vf_offline(addr, size);
        return 0;
    }

    /*
     * When PMRWBM bit 1 is set then read from
     * from PMRSTS should ensure prior writes
     * made it to persistent media
     */
    if (addr == NVME_REG_PMRSTS &&
        (NVME_PMRCAP_PMRWBM(ldl_le_p(&n->bar.pmrcap)) & 0x02)) {
        memory_region_msync(&n->pmr.dev->mr, 0, n->pmr.dev->size);
    }

    return ldn_le_p(ptr + addr, size);
}

static void nvme_process_db(NvmeCtrl *n, hwaddr addr, int val)
{
    uint32_t qid;

    if (unlikely(addr & ((1 << 2) - 1))) {
        NVME_GUEST_ERR(pci_nvme_ub_db_wr_misaligned,
                       "doorbell write not 32-bit aligned,"
                       " offset=0x%"PRIx64", ignoring", addr);
        return;
    }

    if (((addr - 0x1000) >> 2) & 1) {
        /* Completion queue doorbell write */

        uint16_t new_head = val & 0xffff;
        int start_sqs;
        NvmeCQueue *cq;

        qid = (addr - (0x1000 + (1 << 2))) >> 3;
        if (unlikely(nvme_check_cqid(n, qid))) {
            NVME_GUEST_ERR(pci_nvme_ub_db_wr_invalid_cq,
                           "completion queue doorbell write"
                           " for nonexistent queue,"
                           " sqid=%"PRIu32", ignoring", qid);

            /*
             * NVM Express v1.3d, Section 4.1 state: "If host software writes
             * an invalid value to the Submission Queue Tail Doorbell or
             * Completion Queue Head Doorbell regiter and an Asynchronous Event
             * Request command is outstanding, then an asynchronous event is
             * posted to the Admin Completion Queue with a status code of
             * Invalid Doorbell Write Value."
             *
             * Also note that the spec includes the "Invalid Doorbell Register"
             * status code, but nowhere does it specify when to use it.
             * However, it seems reasonable to use it here in a similar
             * fashion.
             */
            if (n->outstanding_aers) {
                nvme_enqueue_event(n, NVME_AER_TYPE_ERROR,
                                   NVME_AER_INFO_ERR_INVALID_DB_REGISTER,
                                   NVME_LOG_ERROR_INFO);
            }

            return;
        }

        cq = n->cq[qid];
        if (unlikely(new_head >= cq->size)) {
            NVME_GUEST_ERR(pci_nvme_ub_db_wr_invalid_cqhead,
                           "completion queue doorbell write value"
                           " beyond queue size, sqid=%"PRIu32","
                           " new_head=%"PRIu16", ignoring",
                           qid, new_head);

            if (n->outstanding_aers) {
                nvme_enqueue_event(n, NVME_AER_TYPE_ERROR,
                                   NVME_AER_INFO_ERR_INVALID_DB_VALUE,
                                   NVME_LOG_ERROR_INFO);
            }

            return;
        }

        trace_pci_nvme_mmio_doorbell_cq(cq->cqid, new_head);

        start_sqs = nvme_cq_full(cq) ? 1 : 0;
        cq->head = new_head;
        if (!qid && n->dbbuf_enabled) {
            pci_dma_write(&n->parent_obj, cq->db_addr, &cq->head,
                          sizeof(cq->head));
        }
        if (start_sqs) {
            NvmeSQueue *sq;
            QTAILQ_FOREACH(sq, &cq->sq_list, entry) {
                qemu_bh_schedule(sq->bh);
            }
            qemu_bh_schedule(cq->bh);
        }

        if (cq->tail == cq->head) {
            if (cq->irq_enabled) {
                n->cq_pending--;
            }

            nvme_irq_deassert(n, cq);
        }
    } else {
        /* Submission queue doorbell write */

        uint16_t new_tail = val & 0xffff;
        NvmeSQueue *sq;

        qid = (addr - 0x1000) >> 3;
        if (unlikely(nvme_check_sqid(n, qid))) {
            NVME_GUEST_ERR(pci_nvme_ub_db_wr_invalid_sq,
                           "submission queue doorbell write"
                           " for nonexistent queue,"
                           " sqid=%"PRIu32", ignoring", qid);

            if (n->outstanding_aers) {
                nvme_enqueue_event(n, NVME_AER_TYPE_ERROR,
                                   NVME_AER_INFO_ERR_INVALID_DB_REGISTER,
                                   NVME_LOG_ERROR_INFO);
            }

            return;
        }

        sq = n->sq[qid];
        if (unlikely(new_tail >= sq->size)) {
            NVME_GUEST_ERR(pci_nvme_ub_db_wr_invalid_sqtail,
                           "submission queue doorbell write value"
                           " beyond queue size, sqid=%"PRIu32","
                           " new_tail=%"PRIu16", ignoring",
                           qid, new_tail);

            if (n->outstanding_aers) {
                nvme_enqueue_event(n, NVME_AER_TYPE_ERROR,
                                   NVME_AER_INFO_ERR_INVALID_DB_VALUE,
                                   NVME_LOG_ERROR_INFO);
            }

            return;
        }

        trace_pci_nvme_mmio_doorbell_sq(sq->sqid, new_tail);

        sq->tail = new_tail;
        if (!qid && n->dbbuf_enabled) {
            /*
             * The spec states "the host shall also update the controller's
             * corresponding doorbell property to match the value of that entry
             * in the Shadow Doorbell buffer."
             *
             * Since this context is currently a VM trap, we can safely enforce
             * the requirement from the device side in case the host is
             * misbehaving.
             *
             * Note, we shouldn't have to do this, but various drivers
             * including ones that run on Linux, are not updating Admin Queues,
             * so we can't trust reading it for an appropriate sq tail.
             */
            pci_dma_write(&n->parent_obj, sq->db_addr, &sq->tail,
                          sizeof(sq->tail));
        }

        qemu_bh_schedule(sq->bh);
    }
}

static void nvme_mmio_write(void *opaque, hwaddr addr, uint64_t data,
                            unsigned size)
{
    NvmeCtrl *n = (NvmeCtrl *)opaque;

    trace_pci_nvme_mmio_write(addr, data, size);

    if (pci_is_vf(&n->parent_obj) && !nvme_sctrl(n)->scs &&
        addr != NVME_REG_CSTS) {
        trace_pci_nvme_err_ignored_mmio_vf_offline(addr, size);
        return;
    }

    if (addr < sizeof(n->bar)) {
        nvme_write_bar(n, addr, data, size);
    } else {
        nvme_process_db(n, addr, data);
    }
}

static const MemoryRegionOps nvme_mmio_ops = {
    .read = nvme_mmio_read,
    .write = nvme_mmio_write,
    .endianness = DEVICE_LITTLE_ENDIAN,
    .impl = {
        .min_access_size = 2,
        .max_access_size = 8,
    },
};

static void nvme_cmb_write(void *opaque, hwaddr addr, uint64_t data,
                           unsigned size)
{
    NvmeCtrl *n = (NvmeCtrl *)opaque;
    stn_le_p(&n->cmb.buf[addr], size, data);
}

static uint64_t nvme_cmb_read(void *opaque, hwaddr addr, unsigned size)
{
    NvmeCtrl *n = (NvmeCtrl *)opaque;
    return ldn_le_p(&n->cmb.buf[addr], size);
}

static const MemoryRegionOps nvme_cmb_ops = {
    .read = nvme_cmb_read,
    .write = nvme_cmb_write,
    .endianness = DEVICE_LITTLE_ENDIAN,
    .impl = {
        .min_access_size = 1,
        .max_access_size = 8,
    },
};

static void nvme_check_constraints(NvmeCtrl *n, Error **errp)
{
    NvmeParams *params = &n->params;

    if (params->num_queues) {
        warn_report("num_queues is deprecated; please use max_ioqpairs "
                    "instead");

        params->max_ioqpairs = params->num_queues - 1;
    }

    if (n->namespace.blkconf.blk && n->subsys) {
        error_setg(errp, "subsystem support is unavailable with legacy "
                   "namespace ('drive' property)");
        return;
    }

    if (params->max_ioqpairs < 1 ||
        params->max_ioqpairs > NVME_MAX_IOQPAIRS) {
        error_setg(errp, "max_ioqpairs must be between 1 and %d",
                   NVME_MAX_IOQPAIRS);
        return;
    }

    if (params->msix_qsize < 1 ||
        params->msix_qsize > PCI_MSIX_FLAGS_QSIZE + 1) {
        error_setg(errp, "msix_qsize must be between 1 and %d",
                   PCI_MSIX_FLAGS_QSIZE + 1);
        return;
    }

    if (!params->serial) {
        error_setg(errp, "serial property not set");
        return;
    }

    if (n->pmr.dev) {
        if (host_memory_backend_is_mapped(n->pmr.dev)) {
            error_setg(errp, "can't use already busy memdev: %s",
                       object_get_canonical_path_component(OBJECT(n->pmr.dev)));
            return;
        }

        if (!is_power_of_2(n->pmr.dev->size)) {
            error_setg(errp, "pmr backend size needs to be power of 2 in size");
            return;
        }

        host_memory_backend_set_mapped(n->pmr.dev, true);
    }

    if (n->params.zasl > n->params.mdts) {
        error_setg(errp, "zoned.zasl (Zone Append Size Limit) must be less "
                   "than or equal to mdts (Maximum Data Transfer Size)");
        return;
    }

    if (!n->params.vsl) {
        error_setg(errp, "vsl must be non-zero");
        return;
    }

    if (params->sriov_max_vfs) {
        if (!n->subsys) {
            error_setg(errp, "subsystem is required for the use of SR-IOV");
            return;
        }

        if (params->sriov_max_vfs > NVME_MAX_VFS) {
            error_setg(errp, "sriov_max_vfs must be between 0 and %d",
                       NVME_MAX_VFS);
            return;
        }

        if (params->cmb_size_mb) {
            error_setg(errp, "CMB is not supported with SR-IOV");
            return;
        }

        if (n->pmr.dev) {
            error_setg(errp, "PMR is not supported with SR-IOV");
            return;
        }

        if (!params->sriov_vq_flexible || !params->sriov_vi_flexible) {
            error_setg(errp, "both sriov_vq_flexible and sriov_vi_flexible"
                       " must be set for the use of SR-IOV");
            return;
        }

        if (params->sriov_vq_flexible < params->sriov_max_vfs * 2) {
            error_setg(errp, "sriov_vq_flexible must be greater than or equal"
                       " to %d (sriov_max_vfs * 2)", params->sriov_max_vfs * 2);
            return;
        }

        if (params->max_ioqpairs < params->sriov_vq_flexible + 2) {
            error_setg(errp, "(max_ioqpairs - sriov_vq_flexible) must be"
                       " greater than or equal to 2");
            return;
        }

        if (params->sriov_vi_flexible < params->sriov_max_vfs) {
            error_setg(errp, "sriov_vi_flexible must be greater than or equal"
                       " to %d (sriov_max_vfs)", params->sriov_max_vfs);
            return;
        }

        if (params->msix_qsize < params->sriov_vi_flexible + 1) {
            error_setg(errp, "(msix_qsize - sriov_vi_flexible) must be"
                       " greater than or equal to 1");
            return;
        }

        if (params->sriov_max_vi_per_vf &&
            (params->sriov_max_vi_per_vf - 1) % NVME_VF_RES_GRANULARITY) {
            error_setg(errp, "sriov_max_vi_per_vf must meet:"
                       " (sriov_max_vi_per_vf - 1) %% %d == 0 and"
                       " sriov_max_vi_per_vf >= 1", NVME_VF_RES_GRANULARITY);
            return;
        }

        if (params->sriov_max_vq_per_vf &&
            (params->sriov_max_vq_per_vf < 2 ||
             (params->sriov_max_vq_per_vf - 1) % NVME_VF_RES_GRANULARITY)) {
            error_setg(errp, "sriov_max_vq_per_vf must meet:"
                       " (sriov_max_vq_per_vf - 1) %% %d == 0 and"
                       " sriov_max_vq_per_vf >= 2", NVME_VF_RES_GRANULARITY);
            return;
        }
    }
}

static void nvme_init_state(NvmeCtrl *n)
{
    NvmePriCtrlCap *cap = &n->pri_ctrl_cap;
    NvmeSecCtrlList *list = &n->sec_ctrl_list;
    NvmeSecCtrlEntry *sctrl;
    uint8_t max_vfs;
    int i;

    if (pci_is_vf(&n->parent_obj)) {
        sctrl = nvme_sctrl(n);
        max_vfs = 0;
        n->conf_ioqpairs = sctrl->nvq ? le16_to_cpu(sctrl->nvq) - 1 : 0;
        n->conf_msix_qsize = sctrl->nvi ? le16_to_cpu(sctrl->nvi) : 1;
    } else {
        max_vfs = n->params.sriov_max_vfs;
        n->conf_ioqpairs = n->params.max_ioqpairs;
        n->conf_msix_qsize = n->params.msix_qsize;
    }

    n->sq = g_new0(NvmeSQueue *, n->params.max_ioqpairs + 1);
    n->cq = g_new0(NvmeCQueue *, n->params.max_ioqpairs + 1);
    n->temperature = NVME_TEMPERATURE;
    n->features.temp_thresh_hi = NVME_TEMPERATURE_WARNING;
    n->starttime_ms = qemu_clock_get_ms(QEMU_CLOCK_VIRTUAL);
    n->aer_reqs = g_new0(NvmeRequest *, n->params.aerl + 1);
    QTAILQ_INIT(&n->aer_queue);

    list->numcntl = cpu_to_le16(max_vfs);
    for (i = 0; i < max_vfs; i++) {
        sctrl = &list->sec[i];
        sctrl->pcid = cpu_to_le16(n->cntlid);
        sctrl->vfn = cpu_to_le16(i + 1);
    }

    cap->cntlid = cpu_to_le16(n->cntlid);
    cap->crt = NVME_CRT_VQ | NVME_CRT_VI;

    if (pci_is_vf(&n->parent_obj)) {
        cap->vqprt = cpu_to_le16(1 + n->conf_ioqpairs);
    } else {
        cap->vqprt = cpu_to_le16(1 + n->params.max_ioqpairs -
                                 n->params.sriov_vq_flexible);
        cap->vqfrt = cpu_to_le32(n->params.sriov_vq_flexible);
        cap->vqrfap = cap->vqfrt;
        cap->vqgran = cpu_to_le16(NVME_VF_RES_GRANULARITY);
        cap->vqfrsm = n->params.sriov_max_vq_per_vf ?
                        cpu_to_le16(n->params.sriov_max_vq_per_vf) :
                        cap->vqfrt / MAX(max_vfs, 1);
    }

    if (pci_is_vf(&n->parent_obj)) {
        cap->viprt = cpu_to_le16(n->conf_msix_qsize);
    } else {
        cap->viprt = cpu_to_le16(n->params.msix_qsize -
                                 n->params.sriov_vi_flexible);
        cap->vifrt = cpu_to_le32(n->params.sriov_vi_flexible);
        cap->virfap = cap->vifrt;
        cap->vigran = cpu_to_le16(NVME_VF_RES_GRANULARITY);
        cap->vifrsm = n->params.sriov_max_vi_per_vf ?
                        cpu_to_le16(n->params.sriov_max_vi_per_vf) :
                        cap->vifrt / MAX(max_vfs, 1);
    }
}

static void nvme_init_cmb(NvmeCtrl *n, PCIDevice *pci_dev)
{
    uint64_t cmb_size = n->params.cmb_size_mb * MiB;
    uint64_t cap = ldq_le_p(&n->bar.cap);

    n->cmb.buf = g_malloc0(cmb_size);
    memory_region_init_io(&n->cmb.mem, OBJECT(n), &nvme_cmb_ops, n,
                          "nvme-cmb", cmb_size);
    pci_register_bar(pci_dev, NVME_CMB_BIR,
                     PCI_BASE_ADDRESS_SPACE_MEMORY |
                     PCI_BASE_ADDRESS_MEM_TYPE_64 |
                     PCI_BASE_ADDRESS_MEM_PREFETCH, &n->cmb.mem);

    NVME_CAP_SET_CMBS(cap, 1);
    stq_le_p(&n->bar.cap, cap);

    if (n->params.legacy_cmb) {
        nvme_cmb_enable_regs(n);
        n->cmb.cmse = true;
    }
}

static void nvme_init_pmr(NvmeCtrl *n, PCIDevice *pci_dev)
{
    uint32_t pmrcap = ldl_le_p(&n->bar.pmrcap);

    NVME_PMRCAP_SET_RDS(pmrcap, 1);
    NVME_PMRCAP_SET_WDS(pmrcap, 1);
    NVME_PMRCAP_SET_BIR(pmrcap, NVME_PMR_BIR);
    /* Turn on bit 1 support */
    NVME_PMRCAP_SET_PMRWBM(pmrcap, 0x02);
    NVME_PMRCAP_SET_CMSS(pmrcap, 1);
    stl_le_p(&n->bar.pmrcap, pmrcap);

    pci_register_bar(pci_dev, NVME_PMR_BIR,
                     PCI_BASE_ADDRESS_SPACE_MEMORY |
                     PCI_BASE_ADDRESS_MEM_TYPE_64 |
                     PCI_BASE_ADDRESS_MEM_PREFETCH, &n->pmr.dev->mr);

    memory_region_set_enabled(&n->pmr.dev->mr, false);
}

static uint64_t nvme_bar_size(unsigned total_queues, unsigned total_irqs,
                              unsigned *msix_table_offset,
                              unsigned *msix_pba_offset)
{
    uint64_t bar_size, msix_table_size, msix_pba_size;

    bar_size = sizeof(NvmeBar) + 2 * total_queues * NVME_DB_SIZE;
    bar_size = QEMU_ALIGN_UP(bar_size, 4 * KiB);

    if (msix_table_offset) {
        *msix_table_offset = bar_size;
    }

    msix_table_size = PCI_MSIX_ENTRY_SIZE * total_irqs;
    bar_size += msix_table_size;
    bar_size = QEMU_ALIGN_UP(bar_size, 4 * KiB);

    if (msix_pba_offset) {
        *msix_pba_offset = bar_size;
    }

    msix_pba_size = QEMU_ALIGN_UP(total_irqs, 64) / 8;
    bar_size += msix_pba_size;

    bar_size = pow2ceil(bar_size);
    return bar_size;
}

static void nvme_init_sriov(NvmeCtrl *n, PCIDevice *pci_dev, uint16_t offset)
{
    uint16_t vf_dev_id = n->params.use_intel_id ?
                         PCI_DEVICE_ID_INTEL_NVME : PCI_DEVICE_ID_REDHAT_NVME;
    NvmePriCtrlCap *cap = &n->pri_ctrl_cap;
    uint64_t bar_size = nvme_bar_size(le16_to_cpu(cap->vqfrsm),
                                      le16_to_cpu(cap->vifrsm),
                                      NULL, NULL);

    pcie_sriov_pf_init(pci_dev, offset, "nvme", vf_dev_id,
                       n->params.sriov_max_vfs, n->params.sriov_max_vfs,
                       NVME_VF_OFFSET, NVME_VF_STRIDE);

    pcie_sriov_pf_init_vf_bar(pci_dev, 0, PCI_BASE_ADDRESS_SPACE_MEMORY |
                              PCI_BASE_ADDRESS_MEM_TYPE_64, bar_size);
}

static int nvme_add_pm_capability(PCIDevice *pci_dev, uint8_t offset)
{
    Error *err = NULL;
    int ret;

    ret = pci_add_capability(pci_dev, PCI_CAP_ID_PM, offset,
                             PCI_PM_SIZEOF, &err);
    if (err) {
        error_report_err(err);
        return ret;
    }

    pci_set_word(pci_dev->config + offset + PCI_PM_PMC,
                 PCI_PM_CAP_VER_1_2);
    pci_set_word(pci_dev->config + offset + PCI_PM_CTRL,
                 PCI_PM_CTRL_NO_SOFT_RESET);
    pci_set_word(pci_dev->wmask + offset + PCI_PM_CTRL,
                 PCI_PM_CTRL_STATE_MASK);

    return 0;
}

static int nvme_init_pci(NvmeCtrl *n, PCIDevice *pci_dev, Error **errp)
{
    uint8_t *pci_conf = pci_dev->config;
    uint64_t bar_size;
    unsigned msix_table_offset, msix_pba_offset;
    int ret;

    Error *err = NULL;

    pci_conf[PCI_INTERRUPT_PIN] = 1;
    pci_config_set_prog_interface(pci_conf, 0x2);

    if (n->params.use_intel_id) {
        pci_config_set_vendor_id(pci_conf, PCI_VENDOR_ID_INTEL);
<<<<<<< HEAD
        pci_config_set_device_id(pci_conf, 0x5845);
    } else if (n->params.use_samsung_id) {
        pci_config_set_vendor_id(pci_conf, 0x144D);
        pci_config_set_device_id(pci_conf, 0xA808u);
=======
        pci_config_set_device_id(pci_conf, PCI_DEVICE_ID_INTEL_NVME);
>>>>>>> 2c831124
    } else {
        pci_config_set_vendor_id(pci_conf, PCI_VENDOR_ID_REDHAT);
        pci_config_set_device_id(pci_conf, PCI_DEVICE_ID_REDHAT_NVME);
    }

    pci_config_set_class(pci_conf, PCI_CLASS_STORAGE_EXPRESS);
    nvme_add_pm_capability(pci_dev, 0x60);
    pcie_endpoint_cap_init(pci_dev, 0x80);
    pcie_cap_flr_init(pci_dev);
    if (n->params.sriov_max_vfs) {
        pcie_ari_init(pci_dev, 0x100, 1);
    }

    /* add one to max_ioqpairs to account for the admin queue pair */
    bar_size = nvme_bar_size(n->params.max_ioqpairs + 1, n->params.msix_qsize,
                             &msix_table_offset, &msix_pba_offset);

    memory_region_init(&n->bar0, OBJECT(n), "nvme-bar0", bar_size);
    memory_region_init_io(&n->iomem, OBJECT(n), &nvme_mmio_ops, n, "nvme",
                          msix_table_offset);
    memory_region_add_subregion(&n->bar0, 0, &n->iomem);

    if (pci_is_vf(pci_dev)) {
        pcie_sriov_vf_register_bar(pci_dev, 0, &n->bar0);
    } else {
        pci_register_bar(pci_dev, 0, PCI_BASE_ADDRESS_SPACE_MEMORY |
                         PCI_BASE_ADDRESS_MEM_TYPE_64, &n->bar0);
    }
    ret = msix_init(pci_dev, n->params.msix_qsize,
                    &n->bar0, 0, msix_table_offset,
                    &n->bar0, 0, msix_pba_offset, 0, &err);
    if (ret < 0) {
        if (ret == -ENOTSUP) {
            warn_report_err(err);
        } else {
            error_propagate(errp, err);
            return ret;
        }
    }

    nvme_update_msixcap_ts(pci_dev, n->conf_msix_qsize);

    if (n->params.cmb_size_mb) {
        nvme_init_cmb(n, pci_dev);
    }

    if (n->pmr.dev) {
        nvme_init_pmr(n, pci_dev);
    }

    if (!pci_is_vf(pci_dev) && n->params.sriov_max_vfs) {
        nvme_init_sriov(n, pci_dev, 0x120);
    }

    return 0;
}

static void nvme_init_subnqn(NvmeCtrl *n)
{
    NvmeSubsystem *subsys = n->subsys;
    NvmeIdCtrl *id = &n->id_ctrl;

    if (!subsys) {
        snprintf((char *)id->subnqn, sizeof(id->subnqn),
                 "nqn.2019-08.org.qemu:%s", n->params.serial);
    } else {
        pstrcpy((char *)id->subnqn, sizeof(id->subnqn), (char*)subsys->subnqn);
    }
}

static void nvme_init_ctrl(NvmeCtrl *n, PCIDevice *pci_dev)
{
    NvmeIdCtrl *id = &n->id_ctrl;
    uint8_t *pci_conf = pci_dev->config;
    uint64_t cap = ldq_le_p(&n->bar.cap);
    NvmeSecCtrlEntry *sctrl = nvme_sctrl(n);

    id->vid = cpu_to_le16(pci_get_word(pci_conf + PCI_VENDOR_ID));
    id->ssvid = cpu_to_le16(pci_get_word(pci_conf + PCI_SUBSYSTEM_VENDOR_ID));
    strpadcpy((char *)id->mn, sizeof(id->mn), "QEMU NVMe Ctrl", ' ');
    strpadcpy((char *)id->fr, sizeof(id->fr), QEMU_VERSION, ' ');
    strpadcpy((char *)id->sn, sizeof(id->sn), n->params.serial, ' ');

    id->cntlid = cpu_to_le16(n->cntlid);

    id->oaes = cpu_to_le32(NVME_OAES_NS_ATTR);
    id->ctratt |= cpu_to_le32(NVME_CTRATT_ELBAS);

    id->rab = 6;

    if (n->params.use_intel_id) {
        id->ieee[0] = 0xb3;
        id->ieee[1] = 0x02;
        id->ieee[2] = 0x00;
    } else {
        id->ieee[0] = 0x00;
        id->ieee[1] = 0x54;
        id->ieee[2] = 0x52;
    }

    id->mdts = n->params.mdts;
    id->ver = cpu_to_le32(NVME_SPEC_VER);
    id->oacs =
        cpu_to_le16(NVME_OACS_NS_MGMT | NVME_OACS_FORMAT | NVME_OACS_DBBUF);
    id->cntrltype = 0x1;

    /*
     * Because the controller always completes the Abort command immediately,
     * there can never be more than one concurrently executing Abort command,
     * so this value is never used for anything. Note that there can easily be
     * many Abort commands in the queues, but they are not considered
     * "executing" until processed by nvme_abort.
     *
     * The specification recommends a value of 3 for Abort Command Limit (four
     * concurrently outstanding Abort commands), so lets use that though it is
     * inconsequential.
     */
    id->acl = 3;
    id->aerl = n->params.aerl;
    id->frmw = (NVME_NUM_FW_SLOTS << 1) | NVME_FRMW_SLOT1_RO;
    id->lpa = NVME_LPA_NS_SMART | NVME_LPA_CSE | NVME_LPA_EXTENDED;

    /* recommended default value (~70 C) */
    id->wctemp = cpu_to_le16(NVME_TEMPERATURE_WARNING);
    id->cctemp = cpu_to_le16(NVME_TEMPERATURE_CRITICAL);

    id->sqes = (0x6 << 4) | 0x6;
    id->cqes = (0x4 << 4) | 0x4;
    id->nn = cpu_to_le32(NVME_MAX_NAMESPACES);
    id->oncs = cpu_to_le16(NVME_ONCS_WRITE_ZEROES | NVME_ONCS_TIMESTAMP |
                           NVME_ONCS_FEATURES | NVME_ONCS_DSM |
                           NVME_ONCS_COMPARE | NVME_ONCS_COPY);

    /*
     * NOTE: If this device ever supports a command set that does NOT use 0x0
     * as a Flush-equivalent operation, support for the broadcast NSID in Flush
     * should probably be removed.
     *
     * See comment in nvme_io_cmd.
     */
    id->vwc = NVME_VWC_NSID_BROADCAST_SUPPORT | NVME_VWC_PRESENT;

    id->ocfs = cpu_to_le16(NVME_OCFS_COPY_FORMAT_0 | NVME_OCFS_COPY_FORMAT_1);
    id->sgls = cpu_to_le32(NVME_CTRL_SGLS_SUPPORT_NO_ALIGN);

    nvme_init_subnqn(n);

    id->psd[0].mp = cpu_to_le16(0x9c4);
    id->psd[0].enlat = cpu_to_le32(0x10);
    id->psd[0].exlat = cpu_to_le32(0x4);

    if (n->subsys) {
        id->cmic |= NVME_CMIC_MULTI_CTRL;
    }

    NVME_CAP_SET_MQES(cap, 0x7ff);
    NVME_CAP_SET_CQR(cap, 1);
    NVME_CAP_SET_TO(cap, 0xf);
    NVME_CAP_SET_CSS(cap, NVME_CAP_CSS_NVM);
    NVME_CAP_SET_CSS(cap, NVME_CAP_CSS_CSI_SUPP);
    NVME_CAP_SET_CSS(cap, NVME_CAP_CSS_ADMIN_ONLY);
    NVME_CAP_SET_MPSMAX(cap, 4);
    NVME_CAP_SET_CMBS(cap, n->params.cmb_size_mb ? 1 : 0);
    NVME_CAP_SET_PMRS(cap, n->pmr.dev ? 1 : 0);
    stq_le_p(&n->bar.cap, cap);

    stl_le_p(&n->bar.vs, NVME_SPEC_VER);
    n->bar.intmc = n->bar.intms = 0;

    if (pci_is_vf(&n->parent_obj) && !sctrl->scs) {
        stl_le_p(&n->bar.csts, NVME_CSTS_FAILED);
    }
}

static int nvme_init_subsys(NvmeCtrl *n, Error **errp)
{
    int cntlid;

    if (!n->subsys) {
        return 0;
    }

    cntlid = nvme_subsys_register_ctrl(n, errp);
    if (cntlid < 0) {
        return -1;
    }

    n->cntlid = cntlid;

    return 0;
}

void nvme_attach_ns(NvmeCtrl *n, NvmeNamespace *ns)
{
    uint32_t nsid = ns->params.nsid;
    assert(nsid && nsid <= NVME_MAX_NAMESPACES);

    n->namespaces[nsid] = ns;
    ns->attached++;

    n->dmrsl = MIN_NON_ZERO(n->dmrsl,
                            BDRV_REQUEST_MAX_BYTES / nvme_l2b(ns, 1));
}

static void nvme_realize(PCIDevice *pci_dev, Error **errp)
{
    NvmeCtrl *n = NVME(pci_dev);
    NvmeNamespace *ns;
    Error *local_err = NULL;
    NvmeCtrl *pn = NVME(pcie_sriov_get_pf(pci_dev));

    if (pci_is_vf(pci_dev)) {
        /*
         * VFs derive settings from the parent. PF's lifespan exceeds
         * that of VF's, so it's safe to share params.serial.
         */
        memcpy(&n->params, &pn->params, sizeof(NvmeParams));
        n->subsys = pn->subsys;
    }

    nvme_check_constraints(n, &local_err);
    if (local_err) {
        error_propagate(errp, local_err);
        return;
    }

    qbus_init(&n->bus, sizeof(NvmeBus), TYPE_NVME_BUS,
              &pci_dev->qdev, n->parent_obj.qdev.id);

    if (nvme_init_subsys(n, errp)) {
        error_propagate(errp, local_err);
        return;
    }
    nvme_init_state(n);
    if (nvme_init_pci(n, pci_dev, errp)) {
        return;
    }
    nvme_init_ctrl(n, pci_dev);

    /* setup a namespace if the controller drive property was given */
    if (n->namespace.blkconf.blk) {
        ns = &n->namespace;
        ns->params.nsid = 1;

        if (nvme_ns_setup(ns, errp)) {
            return;
        }

        nvme_attach_ns(n, ns);
    }
}

static void nvme_exit(PCIDevice *pci_dev)
{
    NvmeCtrl *n = NVME(pci_dev);
    NvmeNamespace *ns;
    int i;

    nvme_ctrl_reset(n, NVME_RESET_FUNCTION);

    if (n->subsys) {
        for (i = 1; i <= NVME_MAX_NAMESPACES; i++) {
            ns = nvme_ns(n, i);
            if (ns) {
                ns->attached--;
            }
        }

        nvme_subsys_unregister_ctrl(n->subsys, n);
    }

    g_free(n->cq);
    g_free(n->sq);
    g_free(n->aer_reqs);

    if (n->params.cmb_size_mb) {
        g_free(n->cmb.buf);
    }

    if (n->pmr.dev) {
        host_memory_backend_set_mapped(n->pmr.dev, false);
    }

    if (!pci_is_vf(pci_dev) && n->params.sriov_max_vfs) {
        pcie_sriov_pf_exit(pci_dev);
    }

    msix_uninit(pci_dev, &n->bar0, &n->bar0);
    memory_region_del_subregion(&n->bar0, &n->iomem);
}

static Property nvme_props[] = {
    DEFINE_BLOCK_PROPERTIES(NvmeCtrl, namespace.blkconf),
    DEFINE_PROP_LINK("pmrdev", NvmeCtrl, pmr.dev, TYPE_MEMORY_BACKEND,
                     HostMemoryBackend *),
    DEFINE_PROP_LINK("subsys", NvmeCtrl, subsys, TYPE_NVME_SUBSYS,
                     NvmeSubsystem *),
    DEFINE_PROP_STRING("serial", NvmeCtrl, params.serial),
    DEFINE_PROP_UINT32("cmb_size_mb", NvmeCtrl, params.cmb_size_mb, 0),
    DEFINE_PROP_UINT32("num_queues", NvmeCtrl, params.num_queues, 0),
    DEFINE_PROP_UINT32("max_ioqpairs", NvmeCtrl, params.max_ioqpairs, 64),
    DEFINE_PROP_UINT16("msix_qsize", NvmeCtrl, params.msix_qsize, 65),
    DEFINE_PROP_UINT8("aerl", NvmeCtrl, params.aerl, 3),
    DEFINE_PROP_UINT32("aer_max_queued", NvmeCtrl, params.aer_max_queued, 64),
    DEFINE_PROP_UINT8("mdts", NvmeCtrl, params.mdts, 7),
    DEFINE_PROP_UINT8("vsl", NvmeCtrl, params.vsl, 7),
    DEFINE_PROP_BOOL("use-intel-id", NvmeCtrl, params.use_intel_id, false),
    DEFINE_PROP_BOOL("use-samsung-id", NvmeCtrl, params.use_samsung_id, false),
    DEFINE_PROP_BOOL("legacy-cmb", NvmeCtrl, params.legacy_cmb, false),
    DEFINE_PROP_BOOL("ioeventfd", NvmeCtrl, params.ioeventfd, false),
    DEFINE_PROP_UINT8("zoned.zasl", NvmeCtrl, params.zasl, 0),
    DEFINE_PROP_BOOL("zoned.auto_transition", NvmeCtrl,
                     params.auto_transition_zones, true),
    DEFINE_PROP_UINT8("sriov_max_vfs", NvmeCtrl, params.sriov_max_vfs, 0),
    DEFINE_PROP_UINT16("sriov_vq_flexible", NvmeCtrl,
                       params.sriov_vq_flexible, 0),
    DEFINE_PROP_UINT16("sriov_vi_flexible", NvmeCtrl,
                       params.sriov_vi_flexible, 0),
    DEFINE_PROP_UINT8("sriov_max_vi_per_vf", NvmeCtrl,
                      params.sriov_max_vi_per_vf, 0),
    DEFINE_PROP_UINT8("sriov_max_vq_per_vf", NvmeCtrl,
                      params.sriov_max_vq_per_vf, 0),
    DEFINE_PROP_END_OF_LIST(),
};

static void nvme_get_smart_warning(Object *obj, Visitor *v, const char *name,
                                   void *opaque, Error **errp)
{
    NvmeCtrl *n = NVME(obj);
    uint8_t value = n->smart_critical_warning;

    visit_type_uint8(v, name, &value, errp);
}

static void nvme_set_smart_warning(Object *obj, Visitor *v, const char *name,
                                   void *opaque, Error **errp)
{
    NvmeCtrl *n = NVME(obj);
    uint8_t value, old_value, cap = 0, index, event;

    if (!visit_type_uint8(v, name, &value, errp)) {
        return;
    }

    cap = NVME_SMART_SPARE | NVME_SMART_TEMPERATURE | NVME_SMART_RELIABILITY
          | NVME_SMART_MEDIA_READ_ONLY | NVME_SMART_FAILED_VOLATILE_MEDIA;
    if (NVME_CAP_PMRS(ldq_le_p(&n->bar.cap))) {
        cap |= NVME_SMART_PMR_UNRELIABLE;
    }

    if ((value & cap) != value) {
        error_setg(errp, "unsupported smart critical warning bits: 0x%x",
                   value & ~cap);
        return;
    }

    old_value = n->smart_critical_warning;
    n->smart_critical_warning = value;

    /* only inject new bits of smart critical warning */
    for (index = 0; index < NVME_SMART_WARN_MAX; index++) {
        event = 1 << index;
        if (value & ~old_value & event)
            nvme_smart_event(n, event);
    }
}

static void nvme_pci_reset(DeviceState *qdev)
{
    PCIDevice *pci_dev = PCI_DEVICE(qdev);
    NvmeCtrl *n = NVME(pci_dev);

    trace_pci_nvme_pci_reset();
    nvme_ctrl_reset(n, NVME_RESET_FUNCTION);
}

static void nvme_sriov_pre_write_ctrl(PCIDevice *dev, uint32_t address,
                                      uint32_t val, int len)
{
    NvmeCtrl *n = NVME(dev);
    NvmeSecCtrlEntry *sctrl;
    uint16_t sriov_cap = dev->exp.sriov_cap;
    uint32_t off = address - sriov_cap;
    int i, num_vfs;

    if (!sriov_cap) {
        return;
    }

    if (range_covers_byte(off, len, PCI_SRIOV_CTRL)) {
        if (!(val & PCI_SRIOV_CTRL_VFE)) {
            num_vfs = pci_get_word(dev->config + sriov_cap + PCI_SRIOV_NUM_VF);
            for (i = 0; i < num_vfs; i++) {
                sctrl = &n->sec_ctrl_list.sec[i];
                nvme_virt_set_state(n, le16_to_cpu(sctrl->scid), false);
            }
        }
    }
}

static void nvme_pci_write_config(PCIDevice *dev, uint32_t address,
                                  uint32_t val, int len)
{
    nvme_sriov_pre_write_ctrl(dev, address, val, len);
    pci_default_write_config(dev, address, val, len);
    pcie_cap_flr_write_config(dev, address, val, len);
}

static const VMStateDescription nvme_vmstate = {
    .name = "nvme",
    .unmigratable = 1,
};

static void nvme_class_init(ObjectClass *oc, void *data)
{
    DeviceClass *dc = DEVICE_CLASS(oc);
    PCIDeviceClass *pc = PCI_DEVICE_CLASS(oc);

    pc->realize = nvme_realize;
    pc->config_write = nvme_pci_write_config;
    pc->exit = nvme_exit;
    pc->class_id = PCI_CLASS_STORAGE_EXPRESS;
    pc->revision = 2;

    set_bit(DEVICE_CATEGORY_STORAGE, dc->categories);
    dc->desc = "Non-Volatile Memory Express";
    device_class_set_props(dc, nvme_props);
    dc->vmsd = &nvme_vmstate;
    dc->reset = nvme_pci_reset;
}

static void nvme_instance_init(Object *obj)
{
    NvmeCtrl *n = NVME(obj);

    device_add_bootindex_property(obj, &n->namespace.blkconf.bootindex,
                                  "bootindex", "/namespace@1,0",
                                  DEVICE(obj));

    object_property_add(obj, "smart_critical_warning", "uint8",
                        nvme_get_smart_warning,
                        nvme_set_smart_warning, NULL, NULL);
}

static const TypeInfo nvme_info = {
    .name          = TYPE_NVME,
    .parent        = TYPE_PCI_DEVICE,
    .instance_size = sizeof(NvmeCtrl),
    .instance_init = nvme_instance_init,
    .class_init    = nvme_class_init,
    .interfaces = (InterfaceInfo[]) {
        { INTERFACE_PCIE_DEVICE },
        { }
    },
};

static const TypeInfo nvme_bus_info = {
    .name = TYPE_NVME_BUS,
    .parent = TYPE_BUS,
    .instance_size = sizeof(NvmeBus),
};

static void nvme_register_types(void)
{
    type_register_static(&nvme_info);
    type_register_static(&nvme_bus_info);
}

type_init(nvme_register_types)<|MERGE_RESOLUTION|>--- conflicted
+++ resolved
@@ -1558,7 +1558,6 @@
             return ret;
         }
 
-
         trace_pci_nvme_block_status(offset, bytes, pnum, ret,
                                     !!(ret & BDRV_BLOCK_ZERO));
 
@@ -2130,7 +2129,6 @@
     nvme_enqueue_req_completion(nvme_cq(req), req);
 }
 
-
 static void nvme_verify_mdata_in_cb(void *opaque, int ret)
 {
     NvmeBounceContext *ctx = opaque;
@@ -2996,7 +2994,6 @@
         qemu_bh_schedule(iocb->bh);
     }
 }
-
 
 static uint16_t nvme_copy(NvmeCtrl *n, NvmeRequest *req)
 {
@@ -3857,7 +3854,6 @@
     uint64_t wp = zone->d.wp;
     uint32_t nlb = elba - wp + 1;
     uint16_t status;
-
 
     if (!(ozcs & NVME_ID_NS_ZONED_OZCS_ZRWASUP)) {
         return NVME_INVALID_ZONE_OP | NVME_DNR;
@@ -7355,14 +7351,10 @@
 
     if (n->params.use_intel_id) {
         pci_config_set_vendor_id(pci_conf, PCI_VENDOR_ID_INTEL);
-<<<<<<< HEAD
-        pci_config_set_device_id(pci_conf, 0x5845);
+        pci_config_set_device_id(pci_conf, PCI_DEVICE_ID_INTEL_NVME);
     } else if (n->params.use_samsung_id) {
         pci_config_set_vendor_id(pci_conf, 0x144D);
         pci_config_set_device_id(pci_conf, 0xA808u);
-=======
-        pci_config_set_device_id(pci_conf, PCI_DEVICE_ID_INTEL_NVME);
->>>>>>> 2c831124
     } else {
         pci_config_set_vendor_id(pci_conf, PCI_VENDOR_ID_REDHAT);
         pci_config_set_device_id(pci_conf, PCI_DEVICE_ID_REDHAT_NVME);
