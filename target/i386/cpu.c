--- conflicted
+++ resolved
@@ -231,7 +231,6 @@
                        ((t) == UNIFIED_CACHE) ? CACHE_TYPE_UNIFIED : \
                        0 /* Invalid value */)
 
-
 /* Encode cache info for CPUID[4] */
 static void encode_cache_cpuid4(CPUCacheInfo *cache,
                                 int num_apic_ids, int num_cores,
@@ -495,7 +494,6 @@
     .line_size = 64,
     .associativity = 8,
 };
-
 
 /*FIXME: CPUID leaf 0x80000006 is inconsistent with leaves 2 & 4 */
 static CPUCacheInfo legacy_l2_cache_amd = {
@@ -5151,7 +5149,6 @@
     type_register(&ti);
 }
 
-
 /*
  * register builtin_x86_defs;
  * "max", "base" and subclasses ("host") are not registered here.
@@ -5622,14 +5619,14 @@
         }
         break;
     }
-<<<<<<< HEAD
     case 0x15: {
         /* Intel Time Stamp Counter and Nominal Core Crystal Clock Information */
         *eax = 1; // denominator
         *ebx = 1000; // numerator (1KHz)
         *ecx = env->tsc_khz;
         *edx = 0;
-=======
+        break;
+    }
     case 0x1D: {
         /* AMX TILE */
         *eax = 0;
@@ -5665,7 +5662,6 @@
             /* Highest numbered palette subleaf */
             *ebx = INTEL_AMX_TMUL_MAX_K | (INTEL_AMX_TMUL_MAX_N << 8);
         }
->>>>>>> 2c831124
         break;
     }
     case 0x40000000:
